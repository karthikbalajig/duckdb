--- conflicted
+++ resolved
@@ -153,37 +153,6 @@
 			    &udf_double);
 			break;
 		}
-<<<<<<< HEAD
-		case SQLTypeId::VARCHAR:
-		{
-			con.CreateScalarFunction<string_t, string_t>(func_name + "_1",
-												   {SQLType::VARCHAR},
-												   SQLType::VARCHAR,
-												   &udf_varchar);
-
-			con.CreateScalarFunction<string_t, string_t, string_t>(func_name + "_2",
-															 {SQLType::VARCHAR, SQLType::VARCHAR},
-															 SQLType::VARCHAR,
-															 &udf_varchar);
-
-			con.CreateScalarFunction<string_t, string_t, string_t, string_t>(func_name + "_3",
-																	   {SQLType::VARCHAR, SQLType::VARCHAR, SQLType::VARCHAR},
-																	   SQLType::VARCHAR,
-																	   &udf_varchar);
-=======
-		case LogicalTypeId::DECIMAL: {
-			con.CreateScalarFunction<double, double>(func_name + "_1", {LogicalType::DOUBLE}, LogicalType::DOUBLE,
-			                                         &udf_decimal);
-
-			con.CreateScalarFunction<double, double, double>(
-			    func_name + "_2", {LogicalType::DOUBLE, LogicalType::DOUBLE}, LogicalType::DOUBLE, &udf_decimal);
-
-			con.CreateScalarFunction<double, double, double, double>(
-			    func_name + "_3", {LogicalType::DOUBLE, LogicalType::DOUBLE, LogicalType::DOUBLE}, LogicalType::DOUBLE,
-			    &udf_decimal);
-			break;
-		}
-
 		case LogicalTypeId::VARCHAR: {
 			con.CreateScalarFunction<string_t, string_t>(func_name + "_1", {LogicalType::VARCHAR}, LogicalType::VARCHAR,
 			                                             &udf_varchar);
@@ -194,7 +163,6 @@
 			con.CreateScalarFunction<string_t, string_t, string_t, string_t>(
 			    func_name + "_3", {LogicalType::VARCHAR, LogicalType::VARCHAR, LogicalType::VARCHAR},
 			    LogicalType::VARCHAR, &udf_varchar);
->>>>>>> 8dd67a06
 			break;
 		}
 		case LogicalTypeId::BLOB: {
@@ -240,19 +208,14 @@
 			}
 		}
 
-<<<<<<< HEAD
-		//Running the UDF functions and checking the results
-		for(SQLType sql_type: all_sql_types) {
-			table_name = StringUtil::Lower(SQLTypeIdToString(sql_type.id));
-			func_name = table_name;
-			if(sql_type.IsNumeric() && sql_type.id != SQLTypeId::DECIMAL) {
-=======
 		// Running the UDF functions and checking the results
 		for (LogicalType sql_type : all_sql_types) {
+			if (sql_type.id() == LogicalTypeId::DECIMAL) {
+				continue;
+			}
 			table_name = StringUtil::Lower(LogicalTypeIdToString(sql_type.id()));
 			func_name = table_name;
 			if (sql_type.IsNumeric()) {
->>>>>>> 8dd67a06
 				result = con.Query("SELECT " + func_name + "_1(a) FROM " + table_name);
 				REQUIRE(CHECK_COLUMN(result, 0, {1, 2, 3}));
 
@@ -262,11 +225,7 @@
 				result = con.Query("SELECT " + func_name + "_3(a, b, c) FROM " + table_name);
 				REQUIRE(CHECK_COLUMN(result, 0, {111, 112, 113}));
 
-<<<<<<< HEAD
-			} else if(sql_type == SQLType::BOOLEAN) {
-=======
 			} else if (sql_type == LogicalType::BOOLEAN) {
->>>>>>> 8dd67a06
 				result = con.Query("SELECT " + func_name + "_1(a) FROM " + table_name);
 				REQUIRE(CHECK_COLUMN(result, 0, {true, true, false}));
 
@@ -276,11 +235,7 @@
 				result = con.Query("SELECT " + func_name + "_3(a, b, c) FROM " + table_name);
 				REQUIRE(CHECK_COLUMN(result, 0, {true, false, false}));
 
-<<<<<<< HEAD
-			} else if(sql_type == SQLType::VARCHAR || sql_type == SQLType::BLOB) {
-=======
 			} else if (sql_type == LogicalType::VARCHAR) {
->>>>>>> 8dd67a06
 				result = con.Query("SELECT " + func_name + "_1(a) FROM " + table_name);
 				REQUIRE(CHECK_COLUMN(result, 0, {"a", "a", "a"}));
 
@@ -344,16 +299,11 @@
 	}
 
 	SECTION("Cheking NULLs with UDF functions") {
-<<<<<<< HEAD
-		for(SQLType sql_type: all_sql_types) {
-			if (sql_type.id == SQLTypeId::DECIMAL) {
+		for (LogicalType sql_type : all_sql_types) {
+			if (sql_type.id() == LogicalTypeId::DECIMAL) {
 				continue;
 			}
-			table_name = StringUtil::Lower(SQLTypeIdToString(sql_type.id));
-=======
-		for (LogicalType sql_type : all_sql_types) {
 			table_name = StringUtil::Lower(LogicalTypeIdToString(sql_type.id()));
->>>>>>> 8dd67a06
 			func_name = table_name;
 
 			// Deleting old values
