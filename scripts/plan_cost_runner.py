import glob
import json
import os
import subprocess
import sys
from tqdm import tqdm


OLD_DB_NAME = "old.duckdb"
NEW_DB_NAME = "new.duckdb"
PROFILE_FILENAME = "duckdb_profile.json"

ENABLE_PROFILING = "PRAGMA enable_profiling=json"
PROFILE_OUTPUT = f"PRAGMA profile_output='{PROFILE_FILENAME}'"

BANNER_SIZE = 52


def print_usage():
    print(
        f"Expected usage: python3 scripts/{os.path.basename(__file__)} --old=/old/duckdb_cli --new=/new/duckdb_cli --dir=/path/to/benchmark/dir"
    )
    exit(1)


def parse_args():
    old = None
    new = None
    benchmark_dir = None
    for arg in sys.argv[1:]:
        if arg.startswith("--old="):
            old = arg.replace("--old=", "")
        elif arg.startswith("--new="):
            new = arg.replace("--new=", "")
        elif arg.startswith("--dir="):
            benchmark_dir = arg.replace("--dir=", "")
        else:
            print_usage()
    if old == None or new == None or benchmark_dir == None:
        print_usage()
    return old, new, benchmark_dir


def init_db(cli, dbname, benchmark_dir):
    print(f"INITIALIZING {dbname} ...")
    subprocess.run(
        f"{cli} {dbname} < {benchmark_dir}/init/schema.sql", shell=True, check=True, stdout=subprocess.DEVNULL
    )
    subprocess.run(f"{cli} {dbname} < {benchmark_dir}/init/load.sql", shell=True, check=True, stdout=subprocess.DEVNULL)
    print("INITIALIZATION DONE")


class PlanCost:
    def __init__(self):
        self.total = 0
        self.build_side = 0
        self.probe_side = 0
        self.time = 0

    def __add__(self, other):
        self.total += other.total
        self.build_side += other.build_side
        self.probe_side += other.probe_side
        return self

    def __gt__(self, other):
<<<<<<< HEAD
        if self.total > other.total:
            # if the total intermediate cardinalities is greater, also inspect time.
            # it's possible a plan reordering fixed other things as well
            return self.time > other.time * 1.05
        if self == other:
            return False
        return self.time > other.time * 1.05
=======
        if self == other or self.total < other.total:
            return False
        # if the total intermediate cardinalities is greater, also inspect time.
        # it's possible a plan reordering increased cardinalities, but overall execution time
        # was not greatly affected
        total_card_increased = self.total > other.total
        build_card_increased = self.build_side > other.build_side
        if total_card_increased and build_card_increased:
            return True
        # we know the total cardinality is either the same or higher and the build side has not increased
        # in this case fall back to the timing. It's possible that even if the probe side is higher
        # since the tuples are in flight, the plan executes faster
        return self.time > other.time * 1.03
>>>>>>> e7debb29

    def __lt__(self, other):
        if self == other:
            return False
        return not (self > other)

    def __eq__(self, other):
        return self.total == other.total and self.build_side == other.build_side and self.probe_side == other.probe_side


<<<<<<< HEAD
def op_inspect(op):
=======
def op_inspect(op) -> PlanCost:
>>>>>>> e7debb29
    cost = PlanCost()
    if op['name'] == "Query":
        cost.time = op['timing']
    if op['name'] == 'HASH_JOIN' and not op['extra_info'].startswith('MARK'):
        cost.total = op['cardinality']
        if 'cardinality' in op['children'][0]:
            cost.probe_side += op['children'][0]['cardinality']
        if 'cardinality' in op['children'][1]:
            cost.build_side += op['children'][1]['cardinality']
        left_cost = op_inspect(op['children'][0])
        right_cost = op_inspect(op['children'][1])
        cost.probe_side += left_cost.probe_side + right_cost.probe_side
        cost.build_side += left_cost.build_side + right_cost.build_side
        cost.total += left_cost.total + right_cost.total
        return cost

    for child_op in op['children']:
        cost += op_inspect(child_op)

    return cost


def query_plan_cost(cli, dbname, query):
    try:
        subprocess.run(
            f"{cli} --readonly {dbname} -c \"{ENABLE_PROFILING};{PROFILE_OUTPUT};{query}\"",
            shell=True,
            check=True,
            capture_output=True,
        )
    except subprocess.CalledProcessError as e:
        print("-------------------------")
        print("--------Failure----------")
        print("-------------------------")
        print(e.stderr.decode('utf8'))
        print("-------------------------")
        print("--------Output----------")
        print("-------------------------")
        print(e.output.decode('utf8'))
        print("-------------------------")
        raise e
    with open(PROFILE_FILENAME, 'r') as file:
        return op_inspect(json.load(file))


def print_banner(text):
    text_len = len(text)
    rest = BANNER_SIZE - text_len - 10
    l_width = int(rest / 2)
    r_width = l_width
    if rest % 2 != 0:
        l_width += 1
    print("")
    print("=" * BANNER_SIZE)
    print("=" * l_width + " " * 5 + text + " " * 5 + "=" * r_width)
    print("=" * BANNER_SIZE)


def print_diffs(diffs):
    for query_name, old_cost, new_cost in diffs:
        print("")
        print("Query:", query_name)
        print("Old total cost:", old_cost.total)
        print("Old build cost:", old_cost.build_side)
        print("Old probe cost:", old_cost.probe_side)
        print("New total cost:", new_cost.total)
        print("New build cost:", new_cost.build_side)
        print("New probe cost:", new_cost.probe_side)


def main():
    old, new, benchmark_dir = parse_args()
    init_db(old, OLD_DB_NAME, benchmark_dir)
    init_db(new, NEW_DB_NAME, benchmark_dir)

    improvements = []
    regressions = []

    files = glob.glob(f"{benchmark_dir}/queries/*.sql")
    files.sort()

    print("")
    print("RUNNING BENCHMARK QUERIES")
    for f in tqdm(files):
        query_name = f.split("/")[-1].replace(".sql", "")

        with open(f, "r") as file:
            query = file.read()

        old_cost = query_plan_cost(old, OLD_DB_NAME, query)
        new_cost = query_plan_cost(new, NEW_DB_NAME, query)

        if old_cost > new_cost:
            improvements.append((query_name, old_cost, new_cost))
        elif new_cost > old_cost:
            regressions.append((query_name, old_cost, new_cost))

    exit_code = 0
    if improvements:
        print_banner("IMPROVEMENTS DETECTED")
        print_diffs(improvements)
    if regressions:
        exit_code = 1
        print_banner("REGRESSIONS DETECTED")
        print_diffs(regressions)
    if not improvements and not regressions:
        print_banner("NO DIFFERENCES DETECTED")

    os.remove(OLD_DB_NAME)
    os.remove(NEW_DB_NAME)
    os.remove(PROFILE_FILENAME)

    exit(exit_code)


if __name__ == "__main__":
    main()<|MERGE_RESOLUTION|>--- conflicted
+++ resolved
@@ -64,15 +64,6 @@
         return self
 
     def __gt__(self, other):
-<<<<<<< HEAD
-        if self.total > other.total:
-            # if the total intermediate cardinalities is greater, also inspect time.
-            # it's possible a plan reordering fixed other things as well
-            return self.time > other.time * 1.05
-        if self == other:
-            return False
-        return self.time > other.time * 1.05
-=======
         if self == other or self.total < other.total:
             return False
         # if the total intermediate cardinalities is greater, also inspect time.
@@ -86,7 +77,6 @@
         # in this case fall back to the timing. It's possible that even if the probe side is higher
         # since the tuples are in flight, the plan executes faster
         return self.time > other.time * 1.03
->>>>>>> e7debb29
 
     def __lt__(self, other):
         if self == other:
@@ -97,11 +87,7 @@
         return self.total == other.total and self.build_side == other.build_side and self.probe_side == other.probe_side
 
 
-<<<<<<< HEAD
-def op_inspect(op):
-=======
 def op_inspect(op) -> PlanCost:
->>>>>>> e7debb29
     cost = PlanCost()
     if op['name'] == "Query":
         cost.time = op['timing']
