import json
import os
import sys
import glob
import time
import urllib.request

api_url = 'https://api.github.com/repos/duckdb/duckdb/'

if (len(sys.argv) < 2):
	print("Usage: [filename1] [filename2] ... ")
	exit(1)

# this essentially should run on release tag builds to fill up release assets and master

repo = os.getenv("GITHUB_REPOSITORY", "")
if repo != "duckdb/duckdb":
	print("Not running on forks. Exiting.")
	exit(0)

ref = os.getenv("GITHUB_REF", '') # this env var is always present just not always used
if ref == 'refs/heads/master':
	print("Not running on master. Exiting.")
	exit(0)
elif ref.startswith('refs/tags/'):
	tag = ref.replace('refs/tags/', '')
else:
	print("Not running on branches. Exiting.")
	exit(0)


print("Running on tag %s" % tag)


token = os.getenv("GH_TOKEN", "")
if token == "":
	raise ValueError('need a GitHub token in GH_TOKEN')

def internal_gh_api(suburl, filename='', method='GET'):
	url = api_url + suburl
	headers = {
		"Content-Type": "application/json",
		'Authorization': 'token ' + token
	}

	body_data = b''
	raw_resp = None
	if len(filename) > 0:
		method = 'POST'
		body_data = open(filename, 'rb')
		headers["Content-Type"] = "binary/octet-stream"
		headers["Content-Length"] = os.path.getsize(local_filename)
		url = suburl # cough

	req = urllib.request.Request(url, body_data, headers)
	req.get_method = lambda: method

	print(f'GH API URL: "{url}" Filename: "{filename}" Method: "{method}"')
	raw_resp = urllib.request.urlopen(req).read().decode()

	if (method != 'DELETE'):
		return json.loads(raw_resp)
	else:
		return {}

def gh_api(suburl, filename='', method='GET'):
	timeout = 1
	nretries = 10
<<<<<<< HEAD
	success = True
	for i in range(nretries):
		success = True
=======
	success = False
	for i in range(nretries+1):
>>>>>>> d7a24678
		try:
			response = internal_gh_api(suburl, filename, method)
			success = True
		except urllib.error.HTTPError as e:
			print(e.read().decode()) # gah
		except Exception as e:
			print(e)
		if success:
			break
		print(f"Failed upload, retrying in {timeout} seconds... ({i}/{nretries})")
		time.sleep(timeout)
<<<<<<< HEAD
		timeout *= 2
	if not success:
		raise Exception("Failed to upload")
=======
		timeout = timeout * 2
	if not success:
		raise Exception("Failed to open URL " + suburl)
	return response
>>>>>>> d7a24678


# check if tag exists
resp = gh_api('git/ref/tags/%s' % tag)
if 'object' not in resp or 'sha' not in resp['object'] : # or resp['object']['sha'] != sha
	raise ValueError('tag %s not found' % tag)

resp = gh_api('releases/tags/%s' % tag)
if 'id' not in resp or 'upload_url' not in resp:
	raise ValueError('release does not exist for tag ' % tag)


# double-check that release exists and has correct sha
# disabled to not spam people watching releases
# if 'id' not in resp or 'upload_url' not in resp or 'target_commitish' not in resp or resp['target_commitish'] != sha:
# 	raise ValueError('release does not point to requested commit %s' % sha)

# TODO this could be a paged response!
assets = gh_api('releases/%s/assets' % resp['id'])

upload_url = resp['upload_url'].split('{')[0] # gah
files = sys.argv[1:]
for filename in files:
	if '=' in filename:
		parts = filename.split("=")
		asset_filename = parts[0]
		paths = glob.glob(parts[1])
		if len(paths) != 1:
			raise ValueError("Could not find file for pattern %s" % parts[1])
		local_filename = paths[0]
	else:
		asset_filename = os.path.basename(filename)
		local_filename = filename

	# delete if present
	for asset in assets:
		if asset['name'] == asset_filename:
			gh_api('releases/assets/%s' % asset['id'], method='DELETE')

	resp = gh_api(f'{upload_url}?name={asset_filename}', filename=local_filename)
	if 'id' not in resp:
		raise ValueError('upload failed :/ ' + str(resp))
	print("%s -> %s" % (local_filename, resp['browser_download_url']))<|MERGE_RESOLUTION|>--- conflicted
+++ resolved
@@ -54,7 +54,6 @@
 
 	req = urllib.request.Request(url, body_data, headers)
 	req.get_method = lambda: method
-
 	print(f'GH API URL: "{url}" Filename: "{filename}" Method: "{method}"')
 	raw_resp = urllib.request.urlopen(req).read().decode()
 
@@ -66,14 +65,8 @@
 def gh_api(suburl, filename='', method='GET'):
 	timeout = 1
 	nretries = 10
-<<<<<<< HEAD
-	success = True
-	for i in range(nretries):
-		success = True
-=======
 	success = False
 	for i in range(nretries+1):
->>>>>>> d7a24678
 		try:
 			response = internal_gh_api(suburl, filename, method)
 			success = True
@@ -85,16 +78,10 @@
 			break
 		print(f"Failed upload, retrying in {timeout} seconds... ({i}/{nretries})")
 		time.sleep(timeout)
-<<<<<<< HEAD
-		timeout *= 2
-	if not success:
-		raise Exception("Failed to upload")
-=======
 		timeout = timeout * 2
 	if not success:
 		raise Exception("Failed to open URL " + suburl)
 	return response
->>>>>>> d7a24678
 
 
 # check if tag exists
