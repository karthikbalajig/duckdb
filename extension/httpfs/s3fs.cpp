#include "s3fs.hpp"

#include "crypto.hpp"
#include "duckdb.hpp"
#ifndef DUCKDB_AMALGAMATION
#include "duckdb/common/http_stats.hpp"
#include "duckdb/common/thread.hpp"
#include "duckdb/common/types/timestamp.hpp"
#include "duckdb/function/scalar/strftime.hpp"
#endif

#include <duckdb/function/scalar/string_functions.hpp>
#include <duckdb/storage/buffer_manager.hpp>
#include <iostream>
#include <thread>

namespace duckdb {

static HeaderMap create_s3_header(string url, string query, string host, string service, string method,
                                  const S3AuthParams &auth_params, string date_now = "", string datetime_now = "",
                                  string payload_hash = "", string content_type = "") {

	HeaderMap res;
	res["Host"] = host;
	// If access key is not set, we don't set the headers at all to allow accessing public files through s3 urls
	if (auth_params.secret_access_key.empty() && auth_params.access_key_id.empty()) {
		return res;
	}

	if (payload_hash == "") {
		payload_hash = "e3b0c44298fc1c149afbf4c8996fb92427ae41e4649b934ca495991b7852b855"; // Empty payload hash
	}

	// we can pass date/time but this is mostly useful in testing. normally we just get the current datetime here.
	if (datetime_now.empty()) {
		auto timestamp = Timestamp::GetCurrentTimestamp();
		date_now = StrfTimeFormat::Format(timestamp, "%Y%m%d");
		datetime_now = StrfTimeFormat::Format(timestamp, "%Y%m%dT%H%M%SZ");
	}

	res["x-amz-date"] = datetime_now;
	res["x-amz-content-sha256"] = payload_hash;
	if (auth_params.session_token.length() > 0) {
		res["x-amz-security-token"] = auth_params.session_token;
	}

	string signed_headers = "";
	hash_bytes canonical_request_hash;
	hash_str canonical_request_hash_str;
	if (content_type.length() > 0) {
		signed_headers += "content-type;";
	}
	signed_headers += "host;x-amz-content-sha256;x-amz-date";
	if (auth_params.session_token.length() > 0) {
		signed_headers += ";x-amz-security-token";
	}
	auto canonical_request = method + "\n" + S3FileSystem::UrlEncode(url) + "\n" + query;
	if (content_type.length() > 0) {
		canonical_request += "\ncontent-type:" + content_type;
	}
	canonical_request += "\nhost:" + host + "\nx-amz-content-sha256:" + payload_hash + "\nx-amz-date:" + datetime_now;
	if (auth_params.session_token.length() > 0) {
		canonical_request += "\nx-amz-security-token:" + auth_params.session_token;
	}

	canonical_request += "\n\n" + signed_headers + "\n" + payload_hash;
	sha256(canonical_request.c_str(), canonical_request.length(), canonical_request_hash);

	hex256(canonical_request_hash, canonical_request_hash_str);
	auto string_to_sign = "AWS4-HMAC-SHA256\n" + datetime_now + "\n" + date_now + "/" + auth_params.region + "/" +
	                      service + "/aws4_request\n" + string((char *)canonical_request_hash_str, sizeof(hash_str));
	// compute signature
	hash_bytes k_date, k_region, k_service, signing_key, signature;
	hash_str signature_str;
	auto sign_key = "AWS4" + auth_params.secret_access_key;
	hmac256(date_now, sign_key.c_str(), sign_key.length(), k_date);
	hmac256(auth_params.region, k_date, k_region);
	hmac256(service, k_region, k_service);
	hmac256("aws4_request", k_service, signing_key);
	hmac256(string_to_sign, signing_key, signature);
	hex256(signature, signature_str);

	res["Authorization"] = "AWS4-HMAC-SHA256 Credential=" + auth_params.access_key_id + "/" + date_now + "/" +
	                       auth_params.region + "/" + service + "/aws4_request, SignedHeaders=" + signed_headers +
	                       ", Signature=" + string((char *)signature_str, sizeof(hash_str));

	return res;
}

static duckdb::unique_ptr<duckdb_httplib_openssl::Headers> initialize_http_headers(HeaderMap &header_map) {
	auto headers = make_uniq<duckdb_httplib_openssl::Headers>();
	for (auto &entry : header_map) {
		headers->insert(entry);
	}
	return headers;
}

string S3FileSystem::UrlDecode(string input) {
	string result;
	result.reserve(input.size());
	char ch;
	replace(input.begin(), input.end(), '+', ' ');
	for (idx_t i = 0; i < input.length(); i++) {
		if (int(input[i]) == 37) {
			int ii;
			sscanf(input.substr(i + 1, 2).c_str(), "%x", &ii);
			ch = static_cast<char>(ii);
			result += ch;
			i += 2;
		} else {
			result += input[i];
		}
	}
	return result;
}

string S3FileSystem::UrlEncode(const string &input, bool encode_slash) {
	// https://docs.aws.amazon.com/AmazonS3/latest/API/sigv4-query-string-auth.html
	static const char *hex_digit = "0123456789ABCDEF";
	string result;
	result.reserve(input.size());
	for (idx_t i = 0; i < input.length(); i++) {
		char ch = input[i];
		if ((ch >= 'A' && ch <= 'Z') || (ch >= 'a' && ch <= 'z') || (ch >= '0' && ch <= '9') || ch == '_' ||
		    ch == '-' || ch == '~' || ch == '.') {
			result += ch;
		} else if (ch == '/') {
			if (encode_slash) {
				result += string("%2F");
			} else {
				result += ch;
			}
		} else {
			result += string("%");
			result += hex_digit[static_cast<unsigned char>(ch) >> 4];
			result += hex_digit[static_cast<unsigned char>(ch) & 15];
		}
	}
	return result;
}

void AWSEnvironmentCredentialsProvider::SetExtensionOptionValue(string key, const char *env_var_name) {
	static char *evar;

	if ((evar = std::getenv(env_var_name)) != NULL) {
		if (StringUtil::Lower(evar) == "false") {
			this->config.SetOption(key, Value(false));
		} else if (StringUtil::Lower(evar) == "true") {
			this->config.SetOption(key, Value(true));
		} else {
			this->config.SetOption(key, Value(evar));
		}
	}
}

void AWSEnvironmentCredentialsProvider::SetAll() {
	this->SetExtensionOptionValue("s3_region", this->REGION_ENV_VAR);
	this->SetExtensionOptionValue("s3_access_key_id", this->ACCESS_KEY_ENV_VAR);
	this->SetExtensionOptionValue("s3_secret_access_key", this->SECRET_KEY_ENV_VAR);
	this->SetExtensionOptionValue("s3_session_token", this->SESSION_TOKEN_ENV_VAR);
	this->SetExtensionOptionValue("s3_endpoint", this->DUCKDB_ENDPOINT_ENV_VAR);
	this->SetExtensionOptionValue("s3_use_ssl", this->DUCKDB_USE_SSL_ENV_VAR);
}

S3AuthParams S3AuthParams::ReadFrom(FileOpener *opener) {
	string region;
	string access_key_id;
	string secret_access_key;
	string session_token;
	string endpoint;
	string url_style;
	bool s3_url_compatibility_mode;
	bool use_ssl;
	Value value;

	if (FileOpener::TryGetCurrentSetting(opener, "s3_region", value)) {
		region = value.ToString();
	}

	if (FileOpener::TryGetCurrentSetting(opener, "s3_access_key_id", value)) {
		access_key_id = value.ToString();
	}

	if (FileOpener::TryGetCurrentSetting(opener, "s3_secret_access_key", value)) {
		secret_access_key = value.ToString();
	}

	if (FileOpener::TryGetCurrentSetting(opener, "s3_session_token", value)) {
		session_token = value.ToString();
	}

	if (FileOpener::TryGetCurrentSetting(opener, "s3_endpoint", value)) {
		endpoint = value.ToString();
	} else {
		endpoint = "s3.amazonaws.com";
	}

	if (FileOpener::TryGetCurrentSetting(opener, "s3_url_style", value)) {
		auto val_str = value.ToString();
		if (!(val_str == "vhost" || val_str != "path" || val_str != "")) {
			throw std::runtime_error(
			    "Incorrect setting found for s3_url_style, allowed values are: 'path' and 'vhost'");
		}
		url_style = val_str;
	} else {
		url_style = "vhost";
	}

	if (FileOpener::TryGetCurrentSetting(opener, "s3_use_ssl", value)) {
		use_ssl = value.GetValue<bool>();
	} else {
		use_ssl = true;
	}

	if (FileOpener::TryGetCurrentSetting(opener, "s3_url_compatibility_mode", value)) {
		s3_url_compatibility_mode = value.GetValue<bool>();
	} else {
		s3_url_compatibility_mode = true;
	}

	return {region,   access_key_id, secret_access_key, session_token,
	        endpoint, url_style,     use_ssl,           s3_url_compatibility_mode};
}

S3ConfigParams S3ConfigParams::ReadFrom(FileOpener *opener) {
	uint64_t uploader_max_filesize;
	uint64_t max_parts_per_file;
	uint64_t max_upload_threads;
	Value value;

	if (FileOpener::TryGetCurrentSetting(opener, "s3_uploader_max_filesize", value)) {
		uploader_max_filesize = DBConfig::ParseMemoryLimit(value.GetValue<string>());
	} else {
		uploader_max_filesize = S3ConfigParams::DEFAULT_MAX_FILESIZE;
	}

	if (FileOpener::TryGetCurrentSetting(opener, "s3_uploader_max_parts_per_file", value)) {
		max_parts_per_file = value.GetValue<uint64_t>();
	} else {
		max_parts_per_file = S3ConfigParams::DEFAULT_MAX_PARTS_PER_FILE; // AWS Default
	}

	if (FileOpener::TryGetCurrentSetting(opener, "s3_uploader_thread_limit", value)) {
		max_upload_threads = value.GetValue<uint64_t>();
	} else {
		max_upload_threads = S3ConfigParams::DEFAULT_MAX_UPLOAD_THREADS;
	}

	return {uploader_max_filesize, max_parts_per_file, max_upload_threads};
}

void S3FileHandle::Close() {
	auto &s3fs = (S3FileSystem &)file_system;
	if ((flags & FileFlags::FILE_FLAGS_WRITE) && !upload_finalized) {
		s3fs.FlushAllBuffers(*this);
		s3fs.FinalizeMultipartUpload(*this);
	}
}

void S3FileHandle::InitializeClient() {
	auto parsed_url = S3FileSystem::S3UrlParse(path, this->auth_params);

	string proto_host_port = parsed_url.http_proto + parsed_url.host;
	http_client = HTTPFileSystem::GetClient(this->http_params, proto_host_port.c_str());
}

// Opens the multipart upload and returns the ID
string S3FileSystem::InitializeMultipartUpload(S3FileHandle &file_handle) {
	auto &s3fs = (S3FileSystem &)file_handle.file_system;

	// AWS response is around 300~ chars in docs so this should be enough to not need a resize
	idx_t response_buffer_len = 1000;
	auto response_buffer = duckdb::unique_ptr<char[]> {new char[response_buffer_len]};

	string query_param = UrlEncode("uploads") + "=";
	auto res = s3fs.PostRequest(file_handle, file_handle.path, {}, response_buffer, response_buffer_len, nullptr, 0,
	                            query_param);
	string result(response_buffer.get(), response_buffer_len);

	auto open_tag_pos = result.find("<UploadId>", 0);
	auto close_tag_pos = result.find("</UploadId>", open_tag_pos);

	if (open_tag_pos == string::npos || close_tag_pos == string::npos) {
		throw std::runtime_error("Unexpected response while initializing S3 multipart upload");
	}

	open_tag_pos += 10; // Skip open tag

	return result.substr(open_tag_pos, close_tag_pos - open_tag_pos);
}

void S3FileSystem::UploadBuffer(S3FileHandle &file_handle, shared_ptr<S3WriteBuffer> write_buffer) {
	auto &s3fs = (S3FileSystem &)file_handle.file_system;

	string query_param = S3FileSystem::UrlEncode("partNumber") + "=" + to_string(write_buffer->part_no + 1) + "&" +
	                     S3FileSystem::UrlEncode("uploadId") + "=" +
	                     S3FileSystem::UrlEncode(file_handle.multipart_upload_id, true);
	duckdb::unique_ptr<ResponseWrapper> res;
	case_insensitive_map_t<string>::iterator etag_lookup;

	try {
		res = s3fs.PutRequest(file_handle, file_handle.path, {}, (char *)write_buffer->Ptr(), write_buffer->idx,
		                      query_param);

		if (res->code != 200) {
			throw IOException("Unable to connect  to URL " + res->http_url + " " + res->error + " (HTTP code " +
			                  to_string(res->code) + ")");
		}

		etag_lookup = res->headers.find("ETag");
		if (etag_lookup == res->headers.end()) {
			throw IOException("Unexpected response when uploading part to S3");
		}

	} catch (IOException &ex) {
		// Ensure only one thread sets the exception
		bool f = false;
		auto exchanged = file_handle.uploader_has_error.compare_exchange_strong(f, true);
		if (exchanged) {
			file_handle.upload_exception = std::current_exception();
		}

		{
			unique_lock<mutex> lck(file_handle.uploads_in_progress_lock);
			file_handle.uploads_in_progress--;
		}
		file_handle.uploads_in_progress_cv.notify_one();

		return;
	}

	// Insert etag
	{
		unique_lock<mutex> lck(file_handle.part_etags_lock);
		file_handle.part_etags.insert(std::pair<uint16_t, string>(write_buffer->part_no, etag_lookup->second));
	}

	file_handle.parts_uploaded++;

	// Free up space for another thread to acquire an S3WriteBuffer
	write_buffer.reset();

	// Signal a buffer has become available
	{
		unique_lock<mutex> lck(s3fs.buffers_available_lock);
		s3fs.buffers_in_use--;
	}
	s3fs.buffers_available_cv.notify_one();

	// Signal a thread has finished
	{
		unique_lock<mutex> lck(file_handle.uploads_in_progress_lock);
		file_handle.uploads_in_progress--;
	}
	file_handle.uploads_in_progress_cv.notify_one();
}

void S3FileSystem::FlushBuffer(S3FileHandle &file_handle, shared_ptr<S3WriteBuffer> write_buffer) {

	if (write_buffer->idx == 0) {
		return;
	}

	auto uploading = write_buffer->uploading.load();
	if (uploading) {
		return;
	}
	bool can_upload = write_buffer->uploading.compare_exchange_strong(uploading, true);
	if (!can_upload) {
		return;
	}

	file_handle.RethrowIOError();

	{
		unique_lock<mutex> lck(file_handle.write_buffers_lock);
		file_handle.write_buffers.erase(write_buffer->part_no);
	}

	{
		unique_lock<mutex> lck(file_handle.uploads_in_progress_lock);
		file_handle.uploads_in_progress++;
	}

	thread upload_thread(UploadBuffer, std::ref(file_handle), write_buffer);
	upload_thread.detach();
}

// Note that FlushAll currently does not allow to continue writing afterwards. Therefore, FinalizeMultipartUpload should
// be called right after it!
// TODO: we can fix this by keeping the last partially written buffer in memory and allow reuploading it with new data.
void S3FileSystem::FlushAllBuffers(S3FileHandle &file_handle) {
	//  Collect references to all buffers to check
	vector<shared_ptr<S3WriteBuffer>> to_flush;
	file_handle.write_buffers_lock.lock();
	for (auto &item : file_handle.write_buffers) {
		to_flush.push_back(item.second);
	}
	file_handle.write_buffers_lock.unlock();

	// Flush all buffers that aren't already uploading
	for (auto &write_buffer : to_flush) {
		if (!write_buffer->uploading) {
			FlushBuffer(file_handle, write_buffer);
		}
	}
	unique_lock<mutex> lck(file_handle.uploads_in_progress_lock);
	file_handle.uploads_in_progress_cv.wait(lck, [&file_handle] { return file_handle.uploads_in_progress == 0; });

	file_handle.RethrowIOError();
}

void S3FileSystem::FinalizeMultipartUpload(S3FileHandle &file_handle) {
	auto &s3fs = (S3FileSystem &)file_handle.file_system;

	std::stringstream ss;
	ss << "<CompleteMultipartUpload xmlns=\"http://s3.amazonaws.com/doc/2006-03-01/\">";

	auto parts = file_handle.parts_uploaded.load();
	for (auto i = 0; i < parts; i++) {
		auto etag_lookup = file_handle.part_etags.find(i);
		if (etag_lookup == file_handle.part_etags.end()) {
			throw IOException("Unknown part number");
		}
		ss << "<Part><ETag>" << etag_lookup->second << "</ETag><PartNumber>" << i + 1 << "</PartNumber></Part>";
	}
	ss << "</CompleteMultipartUpload>";
	string body = ss.str();

	// Response is around ~400 in AWS docs so this should be enough to not need a resize
	idx_t response_buffer_len = 1000;
	auto response_buffer = duckdb::unique_ptr<char[]> {new char[response_buffer_len]};

	string query_param = UrlEncode("uploadId") + "=" + file_handle.multipart_upload_id;
	auto res = s3fs.PostRequest(file_handle, file_handle.path, {}, response_buffer, response_buffer_len,
	                            (char *)body.c_str(), body.length(), query_param);
	string result(response_buffer.get(), response_buffer_len);

	auto open_tag_pos = result.find("<CompleteMultipartUploadResult", 0);
	if (open_tag_pos == string::npos) {
		throw IOException("Unexpected response during S3 multipart upload finalization");
	}
	file_handle.upload_finalized = true;
}

// Wrapper around the BufferManager::Allocate to that allows limiting the number of buffers that will be handed out
BufferHandle S3FileSystem::Allocate(idx_t part_size, uint16_t max_threads) {
	unique_lock<mutex> lck(buffers_available_lock);

	// Wait for a buffer to become available
	if (buffers_in_use + threads_waiting_for_memory >= max_threads) {
		buffers_available_cv.wait(lck, [&] { return buffers_in_use + threads_waiting_for_memory < max_threads; });
	}
	buffers_in_use++;

	// Try to allocate a buffer from the buffer manager
	BufferHandle duckdb_buffer;
	bool set_waiting_for_memory = false;

	while (true) {
		try {
			duckdb_buffer = buffer_manager.Allocate(part_size);

			if (set_waiting_for_memory) {
				threads_waiting_for_memory--;
			}
			break;
		} catch (OutOfMemoryException &e) {
			if (!set_waiting_for_memory) {
				threads_waiting_for_memory++;
				set_waiting_for_memory = true;
			}

			auto currently_in_use = buffers_in_use;
			if (currently_in_use == 0) {
				// There exist no upload write buffers that can release more memory. We really ran out of memory here.
				throw e;
			} else {
				// Wait for more buffers to become available before trying again
				buffers_available_cv.wait(lck, [&] { return buffers_in_use < currently_in_use; });
			}
		}
	}

	return duckdb_buffer;
}

shared_ptr<S3WriteBuffer> S3FileHandle::GetBuffer(uint16_t write_buffer_idx) {
	auto &s3fs = (S3FileSystem &)file_system;

	// Check if write buffer already exists
	{
		unique_lock<mutex> lck(write_buffers_lock);
		auto lookup_result = write_buffers.find(write_buffer_idx);
		if (lookup_result != write_buffers.end()) {
			shared_ptr<S3WriteBuffer> buffer = lookup_result->second;
			return buffer;
		}
	}

	auto buffer_handle = s3fs.Allocate(part_size, config_params.max_upload_threads);
	auto new_write_buffer =
	    make_shared<S3WriteBuffer>(write_buffer_idx * part_size, part_size, std::move(buffer_handle));
	{
		unique_lock<mutex> lck(write_buffers_lock);
		auto lookup_result = write_buffers.find(write_buffer_idx);

		// Check if other thread has created the same buffer, if so we return theirs and drop ours.
		if (lookup_result != write_buffers.end()) {
			// write_buffer_idx << std::endl;
			shared_ptr<S3WriteBuffer> write_buffer = lookup_result->second;
			return write_buffer;
		}
		write_buffers.insert(pair<uint16_t, shared_ptr<S3WriteBuffer>>(write_buffer_idx, new_write_buffer));
	}

	return new_write_buffer;
}

void S3FileSystem::GetQueryParam(const string &key, string &param, duckdb_httplib_openssl::Params &query_params) {
	auto found_param = query_params.find(key);
	if (found_param != query_params.end()) {
		param = found_param->second;
		query_params.erase(found_param);
	}
}

void S3FileSystem::ReadQueryParams(const string &url_query_param, S3AuthParams &params) {
	if (url_query_param.empty())
		return;

	duckdb_httplib_openssl::Params query_params;
	duckdb_httplib_openssl::detail::parse_query_text(url_query_param, query_params);

	GetQueryParam("s3_region", params.region, query_params);
	GetQueryParam("s3_access_key_id", params.access_key_id, query_params);
	GetQueryParam("s3_secret_access_key", params.secret_access_key, query_params);
	GetQueryParam("s3_session_token", params.session_token, query_params);
	GetQueryParam("s3_endpoint", params.endpoint, query_params);
	GetQueryParam("s3_url_style", params.url_style, query_params);
	auto found_param = query_params.find("s3_use_ssl");
	if (found_param != query_params.end()) {
		if (found_param->second == "true") {
			params.use_ssl = true;
		} else if (found_param->second == "false") {
			params.use_ssl = false;
		} else {
			throw IOException("Incorrect setting found for s3_use_ssl, allowed values are: 'true' or 'false'");
		}
		query_params.erase(found_param);
	}
	if (!query_params.empty()) {
		throw IOException("Invalid query parameters found. Supported parameters are:\n's3_region', 's3_access_key_id', "
		                  "'s3_secret_access_key', 's3_session_token',\n's3_endpoint', 's3_url_style', 's3_use_ssl'");
	}
}

ParsedS3Url S3FileSystem::S3UrlParse(string url, S3AuthParams &params) {
	string http_proto, host, bucket, path, query_param, trimmed_s3_url;

	if (url.rfind("s3://", 0) != 0) {
		throw IOException("URL needs to start with s3://");
	}
	auto slash_pos = url.find('/', 5);
	if (slash_pos == string::npos) {
		throw IOException("URL needs to contain a '/' after the host");
	}
	bucket = url.substr(5, slash_pos - 5);
	if (bucket.empty()) {
		throw IOException("URL needs to contain a bucket name");
	}

	// See https://docs.aws.amazon.com/AmazonS3/latest/userguide/VirtualHosting.html
	if (params.url_style == "path") {
		path = "/" + bucket;
	} else {
		path = "";
	}

	if (params.s3_url_compatibility_mode) {
		// In url compatibility mode, we will ignore any special chars, so query param strings are disabled
		trimmed_s3_url = url;
		path += url.substr(slash_pos);
	} else {
		// Parse query parameters
		auto question_pos = url.find_first_of('?');
		if (question_pos != string::npos) {
			query_param = url.substr(question_pos + 1);
			trimmed_s3_url = url.substr(0, question_pos);
		} else {
			trimmed_s3_url = url;
		}

		if (!query_param.empty()) {
			path += url.substr(slash_pos, question_pos - slash_pos);
		} else {
			path += url.substr(slash_pos);
		}
	}

	if (path.empty()) {
		throw IOException("URL needs to contain key");
	}

	if (params.url_style == "vhost" || params.url_style == "") {
		host = bucket + "." + params.endpoint;
	} else {
		host = params.endpoint;
	}

	http_proto = params.use_ssl ? "https://" : "http://";

	return {http_proto, host, bucket, path, query_param, trimmed_s3_url};
}

string S3FileSystem::GetPayloadHash(char *buffer, idx_t buffer_len) {
	if (buffer_len > 0) {
		hash_bytes payload_hash_bytes;
		hash_str payload_hash_str;
		sha256(buffer, buffer_len, payload_hash_bytes);
		hex256(payload_hash_bytes, payload_hash_str);
		return string((char *)payload_hash_str, sizeof(payload_hash_str));
	} else {
		return "";
	}
}

string ParsedS3Url::GetHTTPUrl(S3AuthParams &auth_params, string http_query_string) {
	string full_url = http_proto + host + S3FileSystem::UrlEncode(path);

	if (!http_query_string.empty()) {
		full_url += "?" + http_query_string;
	}
	return full_url;
}

unique_ptr<ResponseWrapper> S3FileSystem::PostRequest(FileHandle &handle, string url, HeaderMap header_map,
<<<<<<< HEAD
                                                      duckdb::unique_ptr<char[]> &buffer_out, idx_t &buffer_out_len,
                                                      char *buffer_in, idx_t buffer_in_len) {
=======
                                                      unique_ptr<char[]> &buffer_out, idx_t &buffer_out_len,
                                                      char *buffer_in, idx_t buffer_in_len, string http_params) {
>>>>>>> 1aedee9c
	auto auth_params = static_cast<S3FileHandle &>(handle).auth_params;
	auto parsed_s3_url = S3UrlParse(url, auth_params);
	string http_url = parsed_s3_url.GetHTTPUrl(auth_params, http_params);
	auto payload_hash = GetPayloadHash(buffer_in, buffer_in_len);
	auto headers = create_s3_header(parsed_s3_url.path, http_params, parsed_s3_url.host, "s3", "POST", auth_params, "",
	                                "", payload_hash, "application/octet-stream");

	return HTTPFileSystem::PostRequest(handle, http_url, headers, buffer_out, buffer_out_len, buffer_in, buffer_in_len);
}

unique_ptr<ResponseWrapper> S3FileSystem::PutRequest(FileHandle &handle, string url, HeaderMap header_map,
                                                     char *buffer_in, idx_t buffer_in_len, string http_params) {
	auto auth_params = static_cast<S3FileHandle &>(handle).auth_params;
	auto parsed_s3_url = S3UrlParse(url, auth_params);
	string http_url = parsed_s3_url.GetHTTPUrl(auth_params, http_params);
	auto content_type = "application/octet-stream";
	auto payload_hash = GetPayloadHash(buffer_in, buffer_in_len);

	auto headers = create_s3_header(parsed_s3_url.path, http_params, parsed_s3_url.host, "s3", "PUT", auth_params, "",
	                                "", payload_hash, content_type);
	return HTTPFileSystem::PutRequest(handle, http_url, headers, buffer_in, buffer_in_len);
}

unique_ptr<ResponseWrapper> S3FileSystem::HeadRequest(FileHandle &handle, string s3_url, HeaderMap header_map) {
	auto auth_params = static_cast<S3FileHandle &>(handle).auth_params;
	auto parsed_s3_url = S3UrlParse(s3_url, auth_params);
	string http_url = parsed_s3_url.GetHTTPUrl(auth_params);
	auto headers =
	    create_s3_header(parsed_s3_url.path, "", parsed_s3_url.host, "s3", "HEAD", auth_params, "", "", "", "");
	return HTTPFileSystem::HeadRequest(handle, http_url, headers);
}

unique_ptr<ResponseWrapper> S3FileSystem::GetRangeRequest(FileHandle &handle, string s3_url, HeaderMap header_map,
                                                          idx_t file_offset, char *buffer_out, idx_t buffer_out_len) {
	auto auth_params = static_cast<S3FileHandle &>(handle).auth_params;
	auto parsed_s3_url = S3UrlParse(s3_url, auth_params);
	string http_url = parsed_s3_url.GetHTTPUrl(auth_params);
	auto headers =
	    create_s3_header(parsed_s3_url.path, "", parsed_s3_url.host, "s3", "GET", auth_params, "", "", "", "");
	return HTTPFileSystem::GetRangeRequest(handle, http_url, headers, file_offset, buffer_out, buffer_out_len);
}

unique_ptr<HTTPFileHandle> S3FileSystem::CreateHandle(const string &path, uint8_t flags, FileLockType lock,
                                                      FileCompressionType compression, FileOpener *opener) {
	auto auth_params = S3AuthParams::ReadFrom(opener);

	// Scan the query string for any s3 authentication parameters
	auto parsed_s3_url = S3UrlParse(path, auth_params);
	ReadQueryParams(parsed_s3_url.query_param, auth_params);

<<<<<<< HEAD
	return duckdb::make_uniq<S3FileHandle>(*this, full_path, path, flags, HTTPParams::ReadFrom(opener), s3authparams,
	                                       S3ConfigParams::ReadFrom(opener));
=======
	return duckdb::make_unique<S3FileHandle>(*this, path, flags, HTTPParams::ReadFrom(opener), auth_params,
	                                         S3ConfigParams::ReadFrom(opener));
>>>>>>> 1aedee9c
}

// this computes the signature from https://czak.pl/2015/09/15/s3-rest-api-with-curl.html
void S3FileSystem::Verify() {

	S3AuthParams auth_params = {
	    "us-east-1", "AKIAIOSFODNN7EXAMPLE", "wJalrXUtnFEMI/K7MDENG/bPxRfiCYEXAMPLEKEY", "", "", "", true};
	auto test_header = create_s3_header("/", "", "my-precious-bucket.s3.amazonaws.com", "s3", "GET", auth_params,
	                                    "20150915", "20150915T124500Z");
	if (test_header["Authorization"] !=
	    "AWS4-HMAC-SHA256 Credential=AKIAIOSFODNN7EXAMPLE/20150915/us-east-1/s3/aws4_request, "
	    "SignedHeaders=host;x-amz-content-sha256;x-amz-date, "
	    "Signature=182072eb53d85c36b2d791a1fa46a12d23454ec1e921b02075c23aee40166d5a") {
		throw std::runtime_error("test fail");
	}

	if (UrlEncode("/category=Books/") != "/category%3DBooks/") {
		throw std::runtime_error("test fail");
	}
	if (UrlEncode("/?category=Books&title=Ducks Retreat/") != "/%3Fcategory%3DBooks%26title%3DDucks%20Retreat/") {
		throw std::runtime_error("test fail");
	}
	if (UrlEncode("/?category=Books&title=Ducks Retreat/", true) !=
	    "%2F%3Fcategory%3DBooks%26title%3DDucks%20Retreat%2F") {
		throw std::runtime_error("test fail");
	}
	// AWS_SECRET_ACCESS_KEY="vs1BZPxSL2qVARBSg5vCMKJsavCoEPlo/HSHRaVe" AWS_ACCESS_KEY_ID="ASIAYSPIOYDTHTBIITVC"
	// AWS_SESSION_TOKEN="IQoJb3JpZ2luX2VjENX//////////wEaCWV1LXdlc3QtMSJHMEUCIQDfjzs9BYHrEXDMU/NR+PHV1uSTr7CSVSQdjKSfiPRLdgIgCCztF0VMbi9+uHHAfBVKhV4t9MlUrQg3VAOIsLxrWyoqlAIIHRAAGgw1ODk0MzQ4OTY2MTQiDOGl2DsYxENcKCbh+irxARe91faI+hwUhT60sMGRFg0GWefKnPclH4uRFzczrDOcJlAAaQRJ7KOsT8BrJlrY1jSgjkO7PkVjPp92vi6lJX77bg99MkUTJActiOKmd84XvAE5bFc/jFbqechtBjXzopAPkKsGuaqAhCenXnFt6cwq+LZikv/NJGVw7TRphLV+Aq9PSL9XwdzIgsW2qXwe1c3rxDNj53yStRZHVggdxJ0OgHx5v040c98gFphzSULHyg0OY6wmCMTYcswpb4kO2IIi6AiD9cY25TlwPKRKPi5CdBsTPnyTeW62u7PvwK0fTSy4ZuJUuGKQnH2cKmCXquEwoOHEiQY6nQH9fzY/EDGHMRxWWhxu0HiqIfsuFqC7GS0p0ToKQE+pzNsvVwMjZc+KILIDDQpdCWRIwu53I5PZy2Cvk+3y4XLvdZKQCsAKqeOc4c94UAS4NmUT7mCDOuRV0cLBVM8F0JYBGrUxyI+YoIvHhQWmnRLuKgTb5PkF7ZWrXBHFWG5/tZDOvBbbaCWTlRCL9b0Vpg5+BM/81xd8jChP4w83"
	// aws --region eu-west-1 --debug s3 ls my-precious-bucket 2>&1 | less
	string canonical_query_string = "delimiter=%2F&encoding-type=url&list-type=2&prefix="; // aws s3 ls <bucket>

	S3AuthParams auth_params2 = {
	    "eu-west-1",
	    "ASIAYSPIOYDTHTBIITVC",
	    "vs1BZPxSL2qVARBSg5vCMKJsavCoEPlo/HSHRaVe",
	    "IQoJb3JpZ2luX2VjENX//////////wEaCWV1LXdlc3QtMSJHMEUCIQDfjzs9BYHrEXDMU/"
	    "NR+PHV1uSTr7CSVSQdjKSfiPRLdgIgCCztF0VMbi9+"
	    "uHHAfBVKhV4t9MlUrQg3VAOIsLxrWyoqlAIIHRAAGgw1ODk0MzQ4OTY2MTQiDOGl2DsYxENcKCbh+irxARe91faI+"
	    "hwUhT60sMGRFg0GWefKnPclH4uRFzczrDOcJlAAaQRJ7KOsT8BrJlrY1jSgjkO7PkVjPp92vi6lJX77bg99MkUTJA"
	    "ctiOKmd84XvAE5bFc/jFbqechtBjXzopAPkKsGuaqAhCenXnFt6cwq+LZikv/"
	    "NJGVw7TRphLV+"
	    "Aq9PSL9XwdzIgsW2qXwe1c3rxDNj53yStRZHVggdxJ0OgHx5v040c98gFphzSULHyg0OY6wmCMTYcswpb4kO2IIi6"
	    "AiD9cY25TlwPKRKPi5CdBsTPnyTeW62u7PvwK0fTSy4ZuJUuGKQnH2cKmCXquEwoOHEiQY6nQH9fzY/"
	    "EDGHMRxWWhxu0HiqIfsuFqC7GS0p0ToKQE+pzNsvVwMjZc+KILIDDQpdCWRIwu53I5PZy2Cvk+"
	    "3y4XLvdZKQCsAKqeOc4c94UAS4NmUT7mCDOuRV0cLBVM8F0JYBGrUxyI+"
	    "YoIvHhQWmnRLuKgTb5PkF7ZWrXBHFWG5/tZDOvBbbaCWTlRCL9b0Vpg5+BM/81xd8jChP4w83",
	    "",
	    "",
	    true};
	auto test_header2 = create_s3_header("/", canonical_query_string, "my-precious-bucket.s3.eu-west-1.amazonaws.com",
	                                     "s3", "GET", auth_params2, "20210904", "20210904T121746Z");
	if (test_header2["Authorization"] !=
	    "AWS4-HMAC-SHA256 Credential=ASIAYSPIOYDTHTBIITVC/20210904/eu-west-1/s3/aws4_request, "
	    "SignedHeaders=host;x-amz-content-sha256;x-amz-date;x-amz-security-token, "
	    "Signature=4d9d6b59d7836b6485f6ad822de97be40287da30347d83042ea7fbed530dc4c0") {
		throw std::runtime_error("test fail");
	}

	S3AuthParams auth_params3 = {"eu-west-1", "S3RVER", "S3RVER", "", "", "", true};
	auto test_header3 =
	    create_s3_header("/correct_auth_test.csv", "", "test-bucket-ceiveran.s3.amazonaws.com", "s3", "PUT",
	                     auth_params3, "20220121", "20220121T141452Z",
	                     "28a0cf6ac5c4cb73793091fe6ecc6a68bf90855ac9186158748158f50241bb0c", "text/data;charset=utf-8");
	if (test_header3["Authorization"] != "AWS4-HMAC-SHA256 Credential=S3RVER/20220121/eu-west-1/s3/aws4_request, "
	                                     "SignedHeaders=content-type;host;x-amz-content-sha256;x-amz-date, "
	                                     "Signature=5d9a6cbfaa78a6d0f2ab7df0445e2f1cc9c80cd3655ac7de9e7219c036f23f02") {
		throw std::runtime_error("test3 fail");
	}

	// bug #4082
	S3AuthParams auth_params4 = {
	    "auto", "asdf", "asdfasdfasdfasdfasdfasdfasdfasdfasdfasdfasdfasdfasdfasdfasdfasdfasdf", "", "", "", true};
	create_s3_header("/", "", "exampple.com", "s3", "GET", auth_params4);

	if (UrlEncode("/category=Books/") != "/category%3DBooks/") {
		throw std::runtime_error("test fail");
	}
	if (UrlEncode("/?category=Books&title=Ducks Retreat/") != "/%3Fcategory%3DBooks%26title%3DDucks%20Retreat/") {
		throw std::runtime_error("test fail");
	}
	if (UrlEncode("/?category=Books&title=Ducks Retreat/", true) !=
	    "%2F%3Fcategory%3DBooks%26title%3DDucks%20Retreat%2F") {
		throw std::runtime_error("test fail");
	}

	// TODO add a test that checks the signing for path-style
}

void S3FileHandle::Initialize(FileOpener *opener) {
	HTTPFileHandle::Initialize(opener);

	auto &s3fs = (S3FileSystem &)file_system;

	if (flags & FileFlags::FILE_FLAGS_WRITE) {
		auto aws_minimum_part_size = 5242880; // 5 MiB https://docs.aws.amazon.com/AmazonS3/latest/userguide/qfacts.html
		auto max_part_count = config_params.max_parts_per_file;
		auto required_part_size = config_params.max_file_size / max_part_count;
		auto minimum_part_size = MaxValue<idx_t>(aws_minimum_part_size, required_part_size);

		// Round part size up to multiple of BLOCK_SIZE
		part_size = ((minimum_part_size + Storage::BLOCK_SIZE - 1) / Storage::BLOCK_SIZE) * Storage::BLOCK_SIZE;
		D_ASSERT(part_size * max_part_count >= config_params.max_file_size);

		multipart_upload_id = s3fs.InitializeMultipartUpload(*this);

		uploads_in_progress = 0;
		parts_uploaded = 0;
		upload_finalized = false;
	}
}

bool S3FileSystem::CanHandleFile(const string &fpath) {
	return fpath.rfind("s3://", 0) == 0;
}

void S3FileSystem::FileSync(FileHandle &handle) {
	auto &s3fh = (S3FileHandle &)handle;
	if (!s3fh.upload_finalized) {
		FlushAllBuffers(s3fh);
		FinalizeMultipartUpload(s3fh);
	}
}

void S3FileSystem::Write(FileHandle &handle, void *buffer, int64_t nr_bytes, idx_t location) {
	auto &s3fh = (S3FileHandle &)handle;
	if (!(s3fh.flags & FileFlags::FILE_FLAGS_WRITE)) {
		throw InternalException("Write called on file not opened in write mode");
	}
	int64_t bytes_written = 0;

	while (bytes_written < nr_bytes) {
		auto curr_location = location + bytes_written;

		if (curr_location != s3fh.file_offset) {
			throw InternalException("Non-sequential write not supported!");
		}

		// Find buffer for writing
		auto write_buffer_idx = curr_location / s3fh.part_size;

		// Get write buffer, may block until buffer is available
		auto write_buffer = s3fh.GetBuffer(write_buffer_idx);

		// Writing to buffer
		auto idx_to_write = curr_location - write_buffer->buffer_start;
		auto bytes_to_write = MinValue<idx_t>(nr_bytes - bytes_written, s3fh.part_size - idx_to_write);
		memcpy((char *)write_buffer->Ptr() + idx_to_write, (char *)buffer + bytes_written, bytes_to_write);
		write_buffer->idx += bytes_to_write;

		// Flush to HTTP if full
		if (write_buffer->idx >= s3fh.part_size) {
			FlushBuffer(s3fh, write_buffer);
		}
		s3fh.file_offset += bytes_to_write;
		bytes_written += bytes_to_write;
	}
}

vector<string> S3FileSystem::Glob(const string &glob_pattern, FileOpener *opener) {
	if (opener == nullptr) {
		throw InternalException("Cannot S3 Glob without FileOpener");
	}

	// Trim any query parameters from the string
	auto s3_auth_params = S3AuthParams::ReadFrom(opener);

	// In url compatibility mode, we ignore globs allowing users to query files with the glob chars
	if (s3_auth_params.s3_url_compatibility_mode) {
		return {glob_pattern};
	}

	auto parsed_s3_url = S3UrlParse(glob_pattern, s3_auth_params);
	auto parsed_glob_url = parsed_s3_url.trimmed_s3_url;

	// AWS matches on prefix, not glob pattern, so we take a substring until the first wildcard char for the aws calls
	auto first_wildcard_pos = parsed_glob_url.find_first_of("*[\\");
	if (first_wildcard_pos == string::npos) {
		return {glob_pattern};
	}

	string shared_path = parsed_glob_url.substr(0, first_wildcard_pos);
	auto http_params = HTTPParams::ReadFrom(opener);

	ReadQueryParams(parsed_s3_url.query_param, s3_auth_params);

	// Do main listobjectsv2 request
	vector<string> s3_keys;
	string main_continuation_token = "";

	// Main paging loop
	do {
		// main listobject call, may
		string response_str = AWSListObjectV2::Request(shared_path, http_params, s3_auth_params,
		                                               main_continuation_token, HTTPStats::TryGetStats(opener));
		main_continuation_token = AWSListObjectV2::ParseContinuationToken(response_str);
		AWSListObjectV2::ParseKey(response_str, s3_keys);

		// Repeat requests until the keys of all common prefixes are parsed.
		auto common_prefixes = AWSListObjectV2::ParseCommonPrefix(response_str);
		while (!common_prefixes.empty()) {
			auto prefix_path = "s3://" + parsed_s3_url.bucket + '/' + common_prefixes.back();
			common_prefixes.pop_back();

			// TODO we could optimize here by doing a match on the prefix, if it doesn't match we can skip this prefix
			// Paging loop for common prefix requests
			string common_prefix_continuation_token = "";
			do {
				auto prefix_res =
				    AWSListObjectV2::Request(prefix_path, http_params, s3_auth_params, common_prefix_continuation_token,
				                             HTTPStats::TryGetStats(opener));
				AWSListObjectV2::ParseKey(prefix_res, s3_keys);
				auto more_prefixes = AWSListObjectV2::ParseCommonPrefix(prefix_res);
				common_prefixes.insert(common_prefixes.end(), more_prefixes.begin(), more_prefixes.end());
				common_prefix_continuation_token = AWSListObjectV2::ParseContinuationToken(prefix_res);
			} while (!common_prefix_continuation_token.empty());
		}
	} while (!main_continuation_token.empty());

	auto pattern_trimmed = parsed_s3_url.path.substr(1);

	// Trim the bucket prefix for path-style urls
	if (s3_auth_params.url_style == "path") {
		pattern_trimmed = pattern_trimmed.substr(parsed_s3_url.bucket.length() + 1);
	}

	vector<string> result;
	for (const auto &s3_key : s3_keys) {

		auto is_match =
		    LikeFun::Glob(s3_key.data(), s3_key.length(), pattern_trimmed.data(), pattern_trimmed.length(), false);

		if (is_match) {
			auto result_full_url = "s3://" + parsed_s3_url.bucket + "/" + s3_key;
			// if a ? char was present, we re-add it here as the url parsing will have trimmed it.
			if (!parsed_s3_url.query_param.empty()) {
				result_full_url += '?' + parsed_s3_url.query_param;
			}
			result.push_back(result_full_url);
		}
	}
	return result;
}

string S3FileSystem::GetName() const {
	return "S3FileSystem";
}

bool S3FileSystem::ListFiles(const string &directory, const std::function<void(const string &, bool)> &callback,
                             FileOpener *opener) {
	string trimmed_dir = directory;
	StringUtil::RTrim(trimmed_dir, PathSeparator());
	auto glob_res = Glob(JoinPath(trimmed_dir, "*"), opener);

	if (glob_res.empty()) {
		return false;
	}

	for (const auto &file : glob_res) {
		callback(file, false);
	}

	return true;
}

string AWSListObjectV2::Request(string &path, HTTPParams &http_params, S3AuthParams &s3_auth_params,
                                string &continuation_token, HTTPStats *stats, bool use_delimiter) {
	auto parsed_url = S3FileSystem::S3UrlParse(path, s3_auth_params);

	// Construct the ListObjectsV2 call
	string req_path;
	if (s3_auth_params.url_style == "path") {
		req_path = "/" + parsed_url.bucket + "/";
	} else {
		req_path = "/";
	}

	string prefix = parsed_url.path.substr(1);

	// Trim the bucket prefix for path-style urls
	if (s3_auth_params.url_style == "path") {
		prefix = prefix.substr(parsed_url.bucket.length() + 1);
	}

	string req_params = "";
	if (!continuation_token.empty()) {
		req_params += "continuation-token=" + S3FileSystem::UrlEncode(continuation_token, true);
		req_params += "&";
	}
	req_params += "encoding-type=url&list-type=2";
	req_params += "&prefix=" + S3FileSystem::UrlEncode(prefix, true);

	if (use_delimiter) {
		req_params += "&delimiter=%2F";
	}

	string listobjectv2_url = parsed_url.http_proto + parsed_url.host + req_path + "?" + req_params;

	auto header_map =
	    create_s3_header(req_path, req_params, parsed_url.host, "s3", "GET", s3_auth_params, "", "", "", "");
	auto headers = initialize_http_headers(header_map);

	auto client = S3FileSystem::GetClient(
	    http_params, (parsed_url.http_proto + parsed_url.host).c_str()); // Get requests use fresh connection
	std::stringstream response;
	auto res = client->Get(
	    listobjectv2_url.c_str(), *headers,
	    [&](const duckdb_httplib_openssl::Response &response) {
		    if (response.status >= 400) {
			    std::cerr << response.reason << std::endl;
			    throw IOException("HTTP GET error on '" + listobjectv2_url + "' (HTTP " +
			                      std::to_string(response.status) + ")");
		    }
		    return true;
	    },
	    [&](const char *data, size_t data_length) {
		    if (stats) {
			    stats->total_bytes_received += data_length;
		    }
		    response << string(data, data_length);
		    return true;
	    });
	if (stats) {
		stats->get_count++;
	}
	if (res.error() != duckdb_httplib_openssl::Error::Success) {
		throw IOException(to_string(res.error()) + " error for HTTP GET to '" + listobjectv2_url + "'");
	}

	return response.str();
}

void AWSListObjectV2::ParseKey(string &aws_response, vector<string> &result) {
	idx_t cur_pos = 0;
	while (true) {
		auto next_open_tag_pos = aws_response.find("<Key>", cur_pos);
		if (next_open_tag_pos == string::npos) {
			break;
		} else {
			auto next_close_tag_pos = aws_response.find("</Key>", next_open_tag_pos + 5);
			if (next_close_tag_pos == string::npos) {
				throw InternalException("Failed to parse S3 result");
			}
			auto parsed_path = S3FileSystem::UrlDecode(
			    aws_response.substr(next_open_tag_pos + 5, next_close_tag_pos - next_open_tag_pos - 5));
			if (parsed_path.back() != '/') {
				result.push_back(parsed_path);
			}
			cur_pos = next_close_tag_pos + 6;
		}
	}
}

string AWSListObjectV2::ParseContinuationToken(string &aws_response) {

	auto open_tag_pos = aws_response.find("<NextContinuationToken>");
	if (open_tag_pos == string::npos) {
		return "";
	} else {
		auto close_tag_pos = aws_response.find("</NextContinuationToken>", open_tag_pos + 23);
		if (close_tag_pos == string::npos) {
			throw InternalException("Failed to parse S3 result");
		}
		return aws_response.substr(open_tag_pos + 23, close_tag_pos - open_tag_pos - 23);
	}
}

vector<string> AWSListObjectV2::ParseCommonPrefix(string &aws_response) {
	vector<string> s3_prefixes;
	idx_t cur_pos = 0;
	while (true) {
		cur_pos = aws_response.find("<CommonPrefixes>", cur_pos);
		if (cur_pos == string::npos) {
			break;
		}
		auto next_open_tag_pos = aws_response.find("<Prefix>", cur_pos);
		if (next_open_tag_pos == string::npos) {
			throw InternalException("Parsing error while parsing s3 listobject result");
		} else {
			auto next_close_tag_pos = aws_response.find("</Prefix>", next_open_tag_pos + 8);
			if (next_close_tag_pos == string::npos) {
				throw InternalException("Failed to parse S3 result");
			}
			auto parsed_path = aws_response.substr(next_open_tag_pos + 8, next_close_tag_pos - next_open_tag_pos - 8);
			s3_prefixes.push_back(parsed_path);
			cur_pos = next_close_tag_pos + 6;
		}
	}
	return s3_prefixes;
}

} // namespace duckdb<|MERGE_RESOLUTION|>--- conflicted
+++ resolved
@@ -635,13 +635,8 @@
 }
 
 unique_ptr<ResponseWrapper> S3FileSystem::PostRequest(FileHandle &handle, string url, HeaderMap header_map,
-<<<<<<< HEAD
                                                       duckdb::unique_ptr<char[]> &buffer_out, idx_t &buffer_out_len,
-                                                      char *buffer_in, idx_t buffer_in_len) {
-=======
-                                                      unique_ptr<char[]> &buffer_out, idx_t &buffer_out_len,
                                                       char *buffer_in, idx_t buffer_in_len, string http_params) {
->>>>>>> 1aedee9c
 	auto auth_params = static_cast<S3FileHandle &>(handle).auth_params;
 	auto parsed_s3_url = S3UrlParse(url, auth_params);
 	string http_url = parsed_s3_url.GetHTTPUrl(auth_params, http_params);
@@ -692,13 +687,8 @@
 	auto parsed_s3_url = S3UrlParse(path, auth_params);
 	ReadQueryParams(parsed_s3_url.query_param, auth_params);
 
-<<<<<<< HEAD
-	return duckdb::make_uniq<S3FileHandle>(*this, full_path, path, flags, HTTPParams::ReadFrom(opener), s3authparams,
+	return duckdb::make_uniq<S3FileHandle>(*this, path, flags, HTTPParams::ReadFrom(opener), auth_params,
 	                                       S3ConfigParams::ReadFrom(opener));
-=======
-	return duckdb::make_unique<S3FileHandle>(*this, path, flags, HTTPParams::ReadFrom(opener), auth_params,
-	                                         S3ConfigParams::ReadFrom(opener));
->>>>>>> 1aedee9c
 }
 
 // this computes the signature from https://czak.pl/2015/09/15/s3-rest-api-with-curl.html
