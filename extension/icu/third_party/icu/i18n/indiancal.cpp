// © 2016 and later: Unicode, Inc. and others.
// License & terms of use: http://www.unicode.org/copyright.html
/*
 * Copyright (C) 2003-2014, International Business Machines Corporation
 * and others. All Rights Reserved.
 ******************************************************************************
 *
 * File INDIANCAL.CPP
 *****************************************************************************
 */

#include "indiancal.h"
#include <stdlib.h>
#if !UCONFIG_NO_FORMATTING

#include "mutex.h"
#include <float.h>
#include "gregoimp.h" // Math
#include "astro.h"    // CalendarAstronomer
#include "uhash.h"

// Debugging
#ifdef U_DEBUG_INDIANCAL
#include <stdio.h>
#include <stdarg.h>

#endif

U_NAMESPACE_BEGIN

// Implementation of the IndianCalendar class

//-------------------------------------------------------------------------
// Constructors...
//-------------------------------------------------------------------------

IndianCalendar *IndianCalendar::clone() const {
	return new IndianCalendar(*this);
}

IndianCalendar::IndianCalendar(const Locale &aLocale, UErrorCode &success)
    : Calendar(TimeZone::createDefault(), aLocale, success) {
	setTimeInMillis(getNow(), success); // Call this again now that the vtable is set up properly.
}

IndianCalendar::IndianCalendar(const IndianCalendar &other) : Calendar(other) {
}

IndianCalendar::~IndianCalendar() {
}
const char *IndianCalendar::getType() const {
	return "indian";
}

static const int32_t INDIANCAL_LIMITS[UCAL_FIELD_COUNT][4] = {
    // Minimum  Greatest     Least   Maximum
    //           Minimum   Maximum
    {0, 0, 0, 0},                                     // ERA
    {-5000000, -5000000, 5000000, 5000000},           // YEAR
    {0, 0, 11, 11},                                   // MONTH
    {1, 1, 52, 53},                                   // WEEK_OF_YEAR
    {/*N/A*/ -1, /*N/A*/ -1, /*N/A*/ -1, /*N/A*/ -1}, // WEEK_OF_MONTH
    {1, 1, 30, 31},                                   // DAY_OF_MONTH
    {1, 1, 365, 366},                                 // DAY_OF_YEAR
    {/*N/A*/ -1, /*N/A*/ -1, /*N/A*/ -1, /*N/A*/ -1}, // DAY_OF_WEEK
    {-1, -1, 5, 5},                                   // DAY_OF_WEEK_IN_MONTH
    {/*N/A*/ -1, /*N/A*/ -1, /*N/A*/ -1, /*N/A*/ -1}, // AM_PM
    {/*N/A*/ -1, /*N/A*/ -1, /*N/A*/ -1, /*N/A*/ -1}, // HOUR
    {/*N/A*/ -1, /*N/A*/ -1, /*N/A*/ -1, /*N/A*/ -1}, // HOUR_OF_DAY
    {/*N/A*/ -1, /*N/A*/ -1, /*N/A*/ -1, /*N/A*/ -1}, // MINUTE
    {/*N/A*/ -1, /*N/A*/ -1, /*N/A*/ -1, /*N/A*/ -1}, // SECOND
    {/*N/A*/ -1, /*N/A*/ -1, /*N/A*/ -1, /*N/A*/ -1}, // MILLISECOND
    {/*N/A*/ -1, /*N/A*/ -1, /*N/A*/ -1, /*N/A*/ -1}, // ZONE_OFFSET
    {/*N/A*/ -1, /*N/A*/ -1, /*N/A*/ -1, /*N/A*/ -1}, // DST_OFFSET
    {-5000000, -5000000, 5000000, 5000000},           // YEAR_WOY
    {/*N/A*/ -1, /*N/A*/ -1, /*N/A*/ -1, /*N/A*/ -1}, // DOW_LOCAL
    {-5000000, -5000000, 5000000, 5000000},           // EXTENDED_YEAR
    {/*N/A*/ -1, /*N/A*/ -1, /*N/A*/ -1, /*N/A*/ -1}, // JULIAN_DAY
    {/*N/A*/ -1, /*N/A*/ -1, /*N/A*/ -1, /*N/A*/ -1}, // MILLISECONDS_IN_DAY
    {/*N/A*/ -1, /*N/A*/ -1, /*N/A*/ -1, /*N/A*/ -1}, // IS_LEAP_MONTH
};

<<<<<<< HEAD
static const double JULIAN_EPOCH = 1721425.5;
static const int32_t INDIAN_ERA_START = 78;
=======
static const int32_t INDIAN_ERA_START  = 78;
>>>>>>> 0a75d208
static const int32_t INDIAN_YEAR_START = 80;

int32_t IndianCalendar::handleGetLimit(UCalendarDateFields field, ELimitType limitType) const {
	return INDIANCAL_LIMITS[field][limitType];
}

/*
 * Determine whether the given gregorian year is a Leap year
 */
<<<<<<< HEAD
static UBool isGregorianLeap(int32_t year) {
	return ((year % 4) == 0) && (!(((year % 100) == 0) && ((year % 400) != 0)));
=======
static UBool isGregorianLeap(int32_t year)
{
    return Grego::isLeapYear(year);
>>>>>>> 0a75d208
}

//----------------------------------------------------------------------
// Calendar framework
//----------------------------------------------------------------------

/*
 * Return the length (in days) of the given month.
 *
 * @param eyear  The year in Saka Era
 * @param month  The month(0-based) in Indian calendar
 */
int32_t IndianCalendar::handleGetMonthLength(int32_t eyear, int32_t month) const {
	if (month < 0 || month > 11) {
		eyear += ClockMath::floorDivide(month, 12, month);
	}

	if (isGregorianLeap(eyear + INDIAN_ERA_START) && month == 0) {
		return 31;
	}

	if (month >= 1 && month <= 5) {
		return 31;
	}

	return 30;
}

/*
 * Return the number of days in the given Indian year
 *
 * @param eyear The year in Saka Era.
 */
int32_t IndianCalendar::handleGetYearLength(int32_t eyear) const {
	return isGregorianLeap(eyear + INDIAN_ERA_START) ? 366 : 365;
}
/*
 * Returns the Julian Day corresponding to gregorian date
 *
 * @param year The Gregorian year
 * @param month The month in Gregorian Year, 0 based.
 * @param date The date in Gregorian day in month
 */
static double gregorianToJD(int32_t year, int32_t month, int32_t date) {
<<<<<<< HEAD
	double julianDay =
	    (JULIAN_EPOCH - 1) + (365 * (year - 1)) + uprv_floor((year - 1) / 4) + (-uprv_floor((year - 1) / 100)) +
	    uprv_floor((year - 1) / 400) +
	    uprv_floor((((367 * month) - 362) / 12) + ((month <= 2) ? 0 : (isGregorianLeap(year) ? -1 : -2)) + date);

	return julianDay;
=======
   return Grego::fieldsToDay(year, month, date) + kEpochStartAsJulianDay - 0.5;
>>>>>>> 0a75d208
}

/*
 * Returns the Gregorian Date corresponding to a given Julian Day
 * Month is 0 based.
 * @param jd The Julian Day
 */
<<<<<<< HEAD
static int32_t *jdToGregorian(double jd, int32_t gregorianDate[3]) {
	double wjd, depoch, quadricent, dqc, cent, dcent, quad, dquad, yindex, yearday, leapadj;
	int32_t year, month, day;
	wjd = uprv_floor(jd - 0.5) + 0.5;
	depoch = wjd - JULIAN_EPOCH;
	quadricent = uprv_floor(depoch / 146097);
	dqc = (int32_t)uprv_floor(depoch) % 146097;
	cent = uprv_floor(dqc / 36524);
	dcent = (int32_t)uprv_floor(dqc) % 36524;
	quad = uprv_floor(dcent / 1461);
	dquad = (int32_t)uprv_floor(dcent) % 1461;
	yindex = uprv_floor(dquad / 365);
	year = (int32_t)((quadricent * 400) + (cent * 100) + (quad * 4) + yindex);
	if (!((cent == 4) || (yindex == 4))) {
		year++;
	}
	yearday = wjd - gregorianToJD(year, 1, 1);
	leapadj = ((wjd < gregorianToJD(year, 3, 1)) ? 0 : (isGregorianLeap(year) ? 1 : 2));
	month = (int32_t)uprv_floor((((yearday + leapadj) * 12) + 373) / 367);
	day = (int32_t)(wjd - gregorianToJD(year, month, 1)) + 1;

	gregorianDate[0] = year;
	gregorianDate[1] = month;
	gregorianDate[2] = day;

	return gregorianDate;
=======
static int32_t* jdToGregorian(double jd, int32_t gregorianDate[3]) {
   int32_t gdow;
   Grego::dayToFields(jd - kEpochStartAsJulianDay,
                      gregorianDate[0], gregorianDate[1], gregorianDate[2], gdow);
   return gregorianDate;
>>>>>>> 0a75d208
}

//-------------------------------------------------------------------------
// Functions for converting from field values to milliseconds....
//-------------------------------------------------------------------------
static double IndianToJD(int32_t year, int32_t month, int32_t date) {
<<<<<<< HEAD
	int32_t leapMonth, gyear, m;
	double start, jd;

	gyear = year + INDIAN_ERA_START;

	if (isGregorianLeap(gyear)) {
		leapMonth = 31;
		start = gregorianToJD(gyear, 3, 21);
	} else {
		leapMonth = 30;
		start = gregorianToJD(gyear, 3, 22);
	}

	if (month == 1) {
		jd = start + (date - 1);
	} else {
		jd = start + leapMonth;
		m = month - 2;

		// m = Math.min(m, 5);
		if (m > 5) {
			m = 5;
		}

		jd += m * 31;

		if (month >= 8) {
			m = month - 7;
			jd += m * 30;
		}
		jd += date - 1;
	}

	return jd;
=======
   int32_t leapMonth, gyear, m;
   double start, jd;

   gyear = year + INDIAN_ERA_START;


   if(isGregorianLeap(gyear)) {
      leapMonth = 31;
      start = gregorianToJD(gyear, 2 /* The third month in 0 based month */, 21);
   }
   else {
      leapMonth = 30;
      start = gregorianToJD(gyear, 2 /* The third month in 0 based month */, 22);
   }

   if (month == 1) {
      jd = start + (date - 1);
   } else {
      jd = start + leapMonth;
      m = month - 2;

      //m = Math.min(m, 5);
      if (m > 5) {
          m = 5;
      }

      jd += m * 31;

      if (month >= 8) {
         m = month - 7;
         jd += m * 30;
      }
      jd += date - 1;
   }

   return jd;
>>>>>>> 0a75d208
}

/*
 * Return JD of start of given month/year of Indian Calendar
 * @param eyear The year in Indian Calendar measured from Saka Era (78 AD).
 * @param month The month in Indian calendar
 */
int32_t IndianCalendar::handleComputeMonthStart(int32_t eyear, int32_t month, UBool /* useMonth */) const {

	// month is 0 based; converting it to 1-based
	int32_t imonth;

<<<<<<< HEAD
	// If the month is out of range, adjust it into range, and adjust the extended eyar accordingly
	if (month < 0 || month > 11) {
		eyear += (int32_t)ClockMath::floorDivide(month, 12, month);
	}
=======
    // If the month is out of range, adjust it into range, and adjust the extended year accordingly
   if (month < 0 || month > 11) {
      eyear += (int32_t)ClockMath::floorDivide(month, 12, month);
   }
>>>>>>> 0a75d208

	if (month == 12) {
		imonth = 1;
	} else {
		imonth = month + 1;
	}

	double jd = IndianToJD(eyear, imonth, 1);

	return (int32_t)jd;
}

//-------------------------------------------------------------------------
// Functions for converting from milliseconds to field values
//-------------------------------------------------------------------------

int32_t IndianCalendar::handleGetExtendedYear() {
	int32_t year;

	if (newerField(UCAL_EXTENDED_YEAR, UCAL_YEAR) == UCAL_EXTENDED_YEAR) {
		year = internalGet(UCAL_EXTENDED_YEAR, 1); // Default to year 1
	} else {
		year = internalGet(UCAL_YEAR, 1); // Default to year 1
	}

	return year;
}

/*
 * Override Calendar to compute several fields specific to the Indian
 * calendar system.  These are:
 *
 * <ul><li>ERA
 * <li>YEAR
 * <li>MONTH
 * <li>DAY_OF_MONTH
 * <li>EXTENDED_YEAR</ul>
 *
 * The DAY_OF_WEEK and DOW_LOCAL fields are already set when this
 * method is called. The getGregorianXxx() methods return Gregorian
 * calendar equivalents for the given Julian day.
 */
<<<<<<< HEAD
void IndianCalendar::handleComputeFields(int32_t julianDay, UErrorCode & /* status */) {
	double jdAtStartOfGregYear;
	int32_t leapMonth, IndianYear, yday, IndianMonth, IndianDayOfMonth, mday;
	int32_t gregorianYear; // Stores gregorian date corresponding to Julian day;
	int32_t gd[3];

	gregorianYear = jdToGregorian(julianDay, gd)[0];          // Gregorian date for Julian day
	IndianYear = gregorianYear - INDIAN_ERA_START;            // Year in Saka era
	jdAtStartOfGregYear = gregorianToJD(gregorianYear, 1, 1); // JD at start of Gregorian year
	yday = (int32_t)(julianDay - jdAtStartOfGregYear);        // Day number in Gregorian year (starting from 0)

	if (yday < INDIAN_YEAR_START) {
		// Day is at the end of the preceding Saka year
		IndianYear -= 1;
		leapMonth =
		    isGregorianLeap(gregorianYear - 1) ? 31 : 30; // Days in leapMonth this year, previous Gregorian year
		yday += leapMonth + (31 * 5) + (30 * 3) + 10;
	} else {
		leapMonth = isGregorianLeap(gregorianYear) ? 31 : 30; // Days in leapMonth this year
		yday -= INDIAN_YEAR_START;
	}

	if (yday < leapMonth) {
		IndianMonth = 0;
		IndianDayOfMonth = yday + 1;
	} else {
		mday = yday - leapMonth;
		if (mday < (31 * 5)) {
			IndianMonth = (int32_t)uprv_floor(mday / 31) + 1;
			IndianDayOfMonth = (mday % 31) + 1;
		} else {
			mday -= 31 * 5;
			IndianMonth = (int32_t)uprv_floor(mday / 30) + 6;
			IndianDayOfMonth = (mday % 30) + 1;
		}
	}

	internalSet(UCAL_ERA, 0);
	internalSet(UCAL_EXTENDED_YEAR, IndianYear);
	internalSet(UCAL_YEAR, IndianYear);
	internalSet(UCAL_MONTH, IndianMonth);
	internalSet(UCAL_DAY_OF_MONTH, IndianDayOfMonth);
	internalSet(UCAL_DAY_OF_YEAR, yday + 1); // yday is 0-based
=======
void IndianCalendar::handleComputeFields(int32_t julianDay, UErrorCode&  /* status */) {
    double jdAtStartOfGregYear;
    int32_t leapMonth, IndianYear, yday, IndianMonth, IndianDayOfMonth, mday;
    int32_t gregorianYear;      // Stores gregorian date corresponding to Julian day;
    int32_t gd[3];

    gregorianYear = jdToGregorian(julianDay, gd)[0];          // Gregorian date for Julian day
    IndianYear = gregorianYear - INDIAN_ERA_START;            // Year in Saka era
    jdAtStartOfGregYear = gregorianToJD(gregorianYear, 0, 1); // JD at start of Gregorian year
    yday = (int32_t)(julianDay - jdAtStartOfGregYear);        // Day number in Gregorian year (starting from 0)

    if (yday < INDIAN_YEAR_START) {
        // Day is at the end of the preceding Saka year
        IndianYear -= 1;
        leapMonth = isGregorianLeap(gregorianYear - 1) ? 31 : 30; // Days in leapMonth this year, previous Gregorian year
        yday += leapMonth + (31 * 5) + (30 * 3) + 10;
    } else {
        leapMonth = isGregorianLeap(gregorianYear) ? 31 : 30; // Days in leapMonth this year
        yday -= INDIAN_YEAR_START;
    }

    if (yday < leapMonth) {
        IndianMonth = 0;
        IndianDayOfMonth = yday + 1;
    } else {
        mday = yday - leapMonth;
        if (mday < (31 * 5)) {
            IndianMonth = (int32_t)uprv_floor(mday / 31) + 1;
            IndianDayOfMonth = (mday % 31) + 1;
        } else {
            mday -= 31 * 5;
            IndianMonth = (int32_t)uprv_floor(mday / 30) + 6;
            IndianDayOfMonth = (mday % 30) + 1;
        }
   }

   internalSet(UCAL_ERA, 0);
   internalSet(UCAL_EXTENDED_YEAR, IndianYear);
   internalSet(UCAL_YEAR, IndianYear);
   internalSet(UCAL_MONTH, IndianMonth);
   internalSet(UCAL_DAY_OF_MONTH, IndianDayOfMonth);
   internalSet(UCAL_DAY_OF_YEAR, yday + 1); // yday is 0-based
>>>>>>> 0a75d208
}

UBool IndianCalendar::inDaylightTime(UErrorCode &status) const {
	// copied from GregorianCalendar
	if (U_FAILURE(status) || !getTimeZone().useDaylightTime()) {
		return FALSE;
	}

	// Force an update of the state of the Calendar.
	((IndianCalendar *)this)->complete(status); // cast away const

	return (UBool)(U_SUCCESS(status) ? (internalGet(UCAL_DST_OFFSET) != 0) : FALSE);
}

/**
 * The system maintains a static default century start date and Year.  They are
 * initialized the first time they are used.  Once the system default century date
 * and year are set, they do not change.
 */
static UDate indiancal_gSystemDefaultCenturyStart = DBL_MIN;
static int32_t indiancal_gSystemDefaultCenturyStartYear = -1;
static icu::UInitOnce indiancal_gSystemDefaultCenturyInit = U_INITONCE_INITIALIZER;

UBool IndianCalendar::haveDefaultCentury() const {
	return TRUE;
}

static void U_CALLCONV indiancal_initializeSystemDefaultCentury() {
	// initialize systemDefaultCentury and systemDefaultCenturyYear based
	// on the current time.  They'll be set to 80 years before
	// the current time.
	UErrorCode status = U_ZERO_ERROR;

	IndianCalendar calendar(Locale("@calendar=Indian"), status);
	if (U_SUCCESS(status)) {
		calendar.setTime(Calendar::getNow(), status);
		calendar.add(UCAL_YEAR, -80, status);

		UDate newStart = calendar.getTime(status);
		int32_t newYear = calendar.get(UCAL_YEAR, status);

		indiancal_gSystemDefaultCenturyStart = newStart;
		indiancal_gSystemDefaultCenturyStartYear = newYear;
	}
	// We have no recourse upon failure.
}

UDate IndianCalendar::defaultCenturyStart() const {
	// lazy-evaluate systemDefaultCenturyStart
	umtx_initOnce(indiancal_gSystemDefaultCenturyInit, &indiancal_initializeSystemDefaultCentury);
	return indiancal_gSystemDefaultCenturyStart;
}

int32_t IndianCalendar::defaultCenturyStartYear() const {
	// lazy-evaluate systemDefaultCenturyStartYear
	umtx_initOnce(indiancal_gSystemDefaultCenturyInit, &indiancal_initializeSystemDefaultCentury);
	return indiancal_gSystemDefaultCenturyStartYear;
}

UOBJECT_DEFINE_RTTI_IMPLEMENTATION(IndianCalendar)

U_NAMESPACE_END

#endif<|MERGE_RESOLUTION|>--- conflicted
+++ resolved
@@ -80,12 +80,7 @@
     {/*N/A*/ -1, /*N/A*/ -1, /*N/A*/ -1, /*N/A*/ -1}, // IS_LEAP_MONTH
 };
 
-<<<<<<< HEAD
-static const double JULIAN_EPOCH = 1721425.5;
-static const int32_t INDIAN_ERA_START = 78;
-=======
 static const int32_t INDIAN_ERA_START  = 78;
->>>>>>> 0a75d208
 static const int32_t INDIAN_YEAR_START = 80;
 
 int32_t IndianCalendar::handleGetLimit(UCalendarDateFields field, ELimitType limitType) const {
@@ -95,14 +90,9 @@
 /*
  * Determine whether the given gregorian year is a Leap year
  */
-<<<<<<< HEAD
-static UBool isGregorianLeap(int32_t year) {
-	return ((year % 4) == 0) && (!(((year % 100) == 0) && ((year % 400) != 0)));
-=======
 static UBool isGregorianLeap(int32_t year)
 {
     return Grego::isLeapYear(year);
->>>>>>> 0a75d208
 }
 
 //----------------------------------------------------------------------
@@ -147,16 +137,7 @@
  * @param date The date in Gregorian day in month
  */
 static double gregorianToJD(int32_t year, int32_t month, int32_t date) {
-<<<<<<< HEAD
-	double julianDay =
-	    (JULIAN_EPOCH - 1) + (365 * (year - 1)) + uprv_floor((year - 1) / 4) + (-uprv_floor((year - 1) / 100)) +
-	    uprv_floor((year - 1) / 400) +
-	    uprv_floor((((367 * month) - 362) / 12) + ((month <= 2) ? 0 : (isGregorianLeap(year) ? -1 : -2)) + date);
-
-	return julianDay;
-=======
    return Grego::fieldsToDay(year, month, date) + kEpochStartAsJulianDay - 0.5;
->>>>>>> 0a75d208
 }
 
 /*
@@ -164,47 +145,17 @@
  * Month is 0 based.
  * @param jd The Julian Day
  */
-<<<<<<< HEAD
-static int32_t *jdToGregorian(double jd, int32_t gregorianDate[3]) {
-	double wjd, depoch, quadricent, dqc, cent, dcent, quad, dquad, yindex, yearday, leapadj;
-	int32_t year, month, day;
-	wjd = uprv_floor(jd - 0.5) + 0.5;
-	depoch = wjd - JULIAN_EPOCH;
-	quadricent = uprv_floor(depoch / 146097);
-	dqc = (int32_t)uprv_floor(depoch) % 146097;
-	cent = uprv_floor(dqc / 36524);
-	dcent = (int32_t)uprv_floor(dqc) % 36524;
-	quad = uprv_floor(dcent / 1461);
-	dquad = (int32_t)uprv_floor(dcent) % 1461;
-	yindex = uprv_floor(dquad / 365);
-	year = (int32_t)((quadricent * 400) + (cent * 100) + (quad * 4) + yindex);
-	if (!((cent == 4) || (yindex == 4))) {
-		year++;
-	}
-	yearday = wjd - gregorianToJD(year, 1, 1);
-	leapadj = ((wjd < gregorianToJD(year, 3, 1)) ? 0 : (isGregorianLeap(year) ? 1 : 2));
-	month = (int32_t)uprv_floor((((yearday + leapadj) * 12) + 373) / 367);
-	day = (int32_t)(wjd - gregorianToJD(year, month, 1)) + 1;
-
-	gregorianDate[0] = year;
-	gregorianDate[1] = month;
-	gregorianDate[2] = day;
-
-	return gregorianDate;
-=======
 static int32_t* jdToGregorian(double jd, int32_t gregorianDate[3]) {
    int32_t gdow;
    Grego::dayToFields(jd - kEpochStartAsJulianDay,
                       gregorianDate[0], gregorianDate[1], gregorianDate[2], gdow);
    return gregorianDate;
->>>>>>> 0a75d208
 }
 
 //-------------------------------------------------------------------------
 // Functions for converting from field values to milliseconds....
 //-------------------------------------------------------------------------
 static double IndianToJD(int32_t year, int32_t month, int32_t date) {
-<<<<<<< HEAD
 	int32_t leapMonth, gyear, m;
 	double start, jd;
 
@@ -217,34 +168,6 @@
 		leapMonth = 30;
 		start = gregorianToJD(gyear, 3, 22);
 	}
-
-	if (month == 1) {
-		jd = start + (date - 1);
-	} else {
-		jd = start + leapMonth;
-		m = month - 2;
-
-		// m = Math.min(m, 5);
-		if (m > 5) {
-			m = 5;
-		}
-
-		jd += m * 31;
-
-		if (month >= 8) {
-			m = month - 7;
-			jd += m * 30;
-		}
-		jd += date - 1;
-	}
-
-	return jd;
-=======
-   int32_t leapMonth, gyear, m;
-   double start, jd;
-
-   gyear = year + INDIAN_ERA_START;
-
 
    if(isGregorianLeap(gyear)) {
       leapMonth = 31;
@@ -255,28 +178,21 @@
       start = gregorianToJD(gyear, 2 /* The third month in 0 based month */, 22);
    }
 
-   if (month == 1) {
-      jd = start + (date - 1);
-   } else {
-      jd = start + leapMonth;
-      m = month - 2;
-
-      //m = Math.min(m, 5);
-      if (m > 5) {
-          m = 5;
-      }
-
-      jd += m * 31;
-
-      if (month >= 8) {
-         m = month - 7;
-         jd += m * 30;
-      }
-      jd += date - 1;
-   }
-
-   return jd;
->>>>>>> 0a75d208
+		// m = Math.min(m, 5);
+		if (m > 5) {
+			m = 5;
+		}
+
+		jd += m * 31;
+
+		if (month >= 8) {
+			m = month - 7;
+			jd += m * 30;
+		}
+		jd += date - 1;
+	}
+
+	return jd;
 }
 
 /*
@@ -289,17 +205,10 @@
 	// month is 0 based; converting it to 1-based
 	int32_t imonth;
 
-<<<<<<< HEAD
-	// If the month is out of range, adjust it into range, and adjust the extended eyar accordingly
-	if (month < 0 || month > 11) {
-		eyear += (int32_t)ClockMath::floorDivide(month, 12, month);
-	}
-=======
     // If the month is out of range, adjust it into range, and adjust the extended year accordingly
    if (month < 0 || month > 11) {
       eyear += (int32_t)ClockMath::floorDivide(month, 12, month);
    }
->>>>>>> 0a75d208
 
 	if (month == 12) {
 		imonth = 1;
@@ -342,17 +251,16 @@
  * method is called. The getGregorianXxx() methods return Gregorian
  * calendar equivalents for the given Julian day.
  */
-<<<<<<< HEAD
 void IndianCalendar::handleComputeFields(int32_t julianDay, UErrorCode & /* status */) {
 	double jdAtStartOfGregYear;
 	int32_t leapMonth, IndianYear, yday, IndianMonth, IndianDayOfMonth, mday;
 	int32_t gregorianYear; // Stores gregorian date corresponding to Julian day;
 	int32_t gd[3];
 
-	gregorianYear = jdToGregorian(julianDay, gd)[0];          // Gregorian date for Julian day
-	IndianYear = gregorianYear - INDIAN_ERA_START;            // Year in Saka era
-	jdAtStartOfGregYear = gregorianToJD(gregorianYear, 1, 1); // JD at start of Gregorian year
-	yday = (int32_t)(julianDay - jdAtStartOfGregYear);        // Day number in Gregorian year (starting from 0)
+    gregorianYear = jdToGregorian(julianDay, gd)[0];          // Gregorian date for Julian day
+    IndianYear = gregorianYear - INDIAN_ERA_START;            // Year in Saka era
+    jdAtStartOfGregYear = gregorianToJD(gregorianYear, 0, 1); // JD at start of Gregorian year
+    yday = (int32_t)(julianDay - jdAtStartOfGregYear);        // Day number in Gregorian year (starting from 0)
 
 	if (yday < INDIAN_YEAR_START) {
 		// Day is at the end of the preceding Saka year
@@ -386,50 +294,6 @@
 	internalSet(UCAL_MONTH, IndianMonth);
 	internalSet(UCAL_DAY_OF_MONTH, IndianDayOfMonth);
 	internalSet(UCAL_DAY_OF_YEAR, yday + 1); // yday is 0-based
-=======
-void IndianCalendar::handleComputeFields(int32_t julianDay, UErrorCode&  /* status */) {
-    double jdAtStartOfGregYear;
-    int32_t leapMonth, IndianYear, yday, IndianMonth, IndianDayOfMonth, mday;
-    int32_t gregorianYear;      // Stores gregorian date corresponding to Julian day;
-    int32_t gd[3];
-
-    gregorianYear = jdToGregorian(julianDay, gd)[0];          // Gregorian date for Julian day
-    IndianYear = gregorianYear - INDIAN_ERA_START;            // Year in Saka era
-    jdAtStartOfGregYear = gregorianToJD(gregorianYear, 0, 1); // JD at start of Gregorian year
-    yday = (int32_t)(julianDay - jdAtStartOfGregYear);        // Day number in Gregorian year (starting from 0)
-
-    if (yday < INDIAN_YEAR_START) {
-        // Day is at the end of the preceding Saka year
-        IndianYear -= 1;
-        leapMonth = isGregorianLeap(gregorianYear - 1) ? 31 : 30; // Days in leapMonth this year, previous Gregorian year
-        yday += leapMonth + (31 * 5) + (30 * 3) + 10;
-    } else {
-        leapMonth = isGregorianLeap(gregorianYear) ? 31 : 30; // Days in leapMonth this year
-        yday -= INDIAN_YEAR_START;
-    }
-
-    if (yday < leapMonth) {
-        IndianMonth = 0;
-        IndianDayOfMonth = yday + 1;
-    } else {
-        mday = yday - leapMonth;
-        if (mday < (31 * 5)) {
-            IndianMonth = (int32_t)uprv_floor(mday / 31) + 1;
-            IndianDayOfMonth = (mday % 31) + 1;
-        } else {
-            mday -= 31 * 5;
-            IndianMonth = (int32_t)uprv_floor(mday / 30) + 6;
-            IndianDayOfMonth = (mday % 30) + 1;
-        }
-   }
-
-   internalSet(UCAL_ERA, 0);
-   internalSet(UCAL_EXTENDED_YEAR, IndianYear);
-   internalSet(UCAL_YEAR, IndianYear);
-   internalSet(UCAL_MONTH, IndianMonth);
-   internalSet(UCAL_DAY_OF_MONTH, IndianDayOfMonth);
-   internalSet(UCAL_DAY_OF_YEAR, yday + 1); // yday is 0-based
->>>>>>> 0a75d208
 }
 
 UBool IndianCalendar::inDaylightTime(UErrorCode &status) const {
