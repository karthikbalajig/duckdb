#include "json_structure.hpp"

#include "duckdb/common/enum_util.hpp"
#include "json_executors.hpp"
#include "json_scan.hpp"
#include "json_transform.hpp"

#include <duckdb/common/extra_type_info.hpp>

namespace duckdb {

static inline bool IsNumeric(LogicalTypeId type) {
	return type == LogicalTypeId::DOUBLE || type == LogicalTypeId::UBIGINT || type == LogicalTypeId::BIGINT;
}

static inline LogicalTypeId MaxNumericType(LogicalTypeId &a, LogicalTypeId &b) {
	D_ASSERT(a != b);
	if (a == LogicalTypeId::DOUBLE || b == LogicalTypeId::DOUBLE) {
		return LogicalTypeId::DOUBLE;
	}
	return LogicalTypeId::BIGINT;
}

JSONStructureNode::JSONStructureNode() : initialized(false), count(0) {
}

JSONStructureNode::JSONStructureNode(yyjson_val *key_p, yyjson_val *val_p, const bool ignore_errors)
    : key(make_uniq<string>(unsafe_yyjson_get_str(key_p), unsafe_yyjson_get_len(key_p))), initialized(false), count(0) {
	D_ASSERT(yyjson_is_str(key_p));
	JSONStructure::ExtractStructure(val_p, *this, ignore_errors);
}

JSONStructureNode::JSONStructureNode(JSONStructureNode &&other) noexcept {
	std::swap(key, other.key);
	std::swap(initialized, other.initialized);
	std::swap(descriptions, other.descriptions);
	std::swap(count, other.count);
}

JSONStructureNode &JSONStructureNode::operator=(JSONStructureNode &&other) noexcept {
	std::swap(key, other.key);
	std::swap(initialized, other.initialized);
	std::swap(descriptions, other.descriptions);
	std::swap(count, other.count);
	return *this;
}

JSONStructureDescription &JSONStructureNode::GetOrCreateDescription(LogicalTypeId type) {
	if (descriptions.empty()) {
		// Empty, just put this type in there
		descriptions.emplace_back(type);
		return descriptions.back();
	}

	if (descriptions.size() == 1 && descriptions[0].type == LogicalTypeId::SQLNULL) {
		// Only a NULL in there, override
		descriptions[0].type = type;
		return descriptions[0];
	}

	if (type == LogicalTypeId::SQLNULL) {
		// 'descriptions' is non-empty, so let's not add NULL
		return descriptions.back();
	}

	// Check if type is already in there or if we can merge numerics
	const auto is_numeric = IsNumeric(type);
	for (auto &description : descriptions) {
		if (type == description.type) {
			return description;
		} else if (is_numeric && IsNumeric(description.type)) {
			description.type = MaxNumericType(type, description.type);
			return description;
		}
	}
	// Type was not there, create a new description
	descriptions.emplace_back(type);
	return descriptions.back();
}

bool JSONStructureNode::ContainsVarchar() const {
	if (descriptions.size() != 1) {
		// We can't refine types if we have more than 1 description (yet), defaults to JSON type for now
		return false;
	}
	auto &description = descriptions[0];
	if (description.type == LogicalTypeId::VARCHAR) {
		return true;
	}
	for (auto &child : description.children) {
		if (child.ContainsVarchar()) {
			return true;
		}
	}

	return false;
}

void JSONStructureNode::InitializeCandidateTypes(const idx_t max_depth, const bool convert_strings_to_integers,
                                                 idx_t depth) {
	if (depth >= max_depth) {
		return;
	}
	if (descriptions.size() != 1) {
		// We can't refine types if we have more than 1 description (yet), defaults to JSON type for now
		return;
	}
	auto &description = descriptions[0];
	if (description.type == LogicalTypeId::VARCHAR && !initialized) {
		// We loop through the candidate types and format templates from back to front
		if (convert_strings_to_integers) {
			description.candidate_types = {LogicalTypeId::UUID, LogicalTypeId::BIGINT, LogicalTypeId::TIMESTAMP,
			                               LogicalTypeId::DATE, LogicalTypeId::TIME};
		} else {
			description.candidate_types = {LogicalTypeId::UUID, LogicalTypeId::TIMESTAMP, LogicalTypeId::DATE,
			                               LogicalTypeId::TIME};
		}
	}
	initialized = true;
	for (auto &child : description.children) {
		child.InitializeCandidateTypes(max_depth, convert_strings_to_integers, depth + 1);
	}
}

void JSONStructureNode::RefineCandidateTypes(yyjson_val *vals[], idx_t val_count, Vector &string_vector,
                                             ArenaAllocator &allocator, DateFormatMap &date_format_map) {
	if (descriptions.size() != 1) {
		// We can't refine types if we have more than 1 description (yet), defaults to JSON type for now
		return;
	}
	if (!ContainsVarchar()) {
		return;
	}
	auto &description = descriptions[0];
	switch (description.type) {
	case LogicalTypeId::LIST:
		return RefineCandidateTypesArray(vals, val_count, string_vector, allocator, date_format_map);
	case LogicalTypeId::STRUCT:
		return RefineCandidateTypesObject(vals, val_count, string_vector, allocator, date_format_map);
	case LogicalTypeId::VARCHAR:
		return RefineCandidateTypesString(vals, val_count, string_vector, date_format_map);
	default:
		return;
	}
}

void JSONStructureNode::RefineCandidateTypesArray(yyjson_val *vals[], idx_t val_count, Vector &string_vector,
                                                  ArenaAllocator &allocator, DateFormatMap &date_format_map) {
	D_ASSERT(descriptions.size() == 1 && descriptions[0].type == LogicalTypeId::LIST);
	auto &desc = descriptions[0];
	D_ASSERT(desc.children.size() == 1);
	auto &child = desc.children[0];

	idx_t total_list_size = 0;
	for (idx_t i = 0; i < val_count; i++) {
		if (vals[i] && !unsafe_yyjson_is_null(vals[i])) {
			D_ASSERT(yyjson_is_arr(vals[i]));
			total_list_size += unsafe_yyjson_get_len(vals[i]);
		}
	}

	idx_t offset = 0;
	auto child_vals =
	    reinterpret_cast<yyjson_val **>(allocator.AllocateAligned(total_list_size * sizeof(yyjson_val *)));

	size_t idx, max;
	yyjson_val *child_val;
	for (idx_t i = 0; i < val_count; i++) {
		if (vals[i] && !unsafe_yyjson_is_null(vals[i])) {
			yyjson_arr_foreach(vals[i], idx, max, child_val) {
				child_vals[offset++] = child_val;
			}
		}
	}
	child.RefineCandidateTypes(child_vals, total_list_size, string_vector, allocator, date_format_map);
}

void JSONStructureNode::RefineCandidateTypesObject(yyjson_val *vals[], idx_t val_count, Vector &string_vector,
                                                   ArenaAllocator &allocator, DateFormatMap &date_format_map) {
	D_ASSERT(descriptions.size() == 1 && descriptions[0].type == LogicalTypeId::STRUCT);
	auto &desc = descriptions[0];

	const idx_t child_count = desc.children.size();
	vector<yyjson_val **> child_vals;
	child_vals.reserve(child_count);
	for (idx_t child_idx = 0; child_idx < child_count; child_idx++) {
		child_vals.emplace_back(
		    reinterpret_cast<yyjson_val **>(allocator.AllocateAligned(val_count * sizeof(yyjson_val *))));
	}

	idx_t found_key_count;
	auto found_keys = reinterpret_cast<bool *>(allocator.AllocateAligned(sizeof(bool) * child_count));

	const auto &key_map = desc.key_map;
	size_t idx, max;
	yyjson_val *child_key, *child_val;
	for (idx_t i = 0; i < val_count; i++) {
		if (vals[i] && !unsafe_yyjson_is_null(vals[i])) {
			found_key_count = 0;
			memset(found_keys, false, child_count);

			D_ASSERT(yyjson_is_obj(vals[i]));
			yyjson_obj_foreach(vals[i], idx, max, child_key, child_val) {
				D_ASSERT(yyjson_is_str(child_key));
				auto key_ptr = unsafe_yyjson_get_str(child_key);
				auto key_len = unsafe_yyjson_get_len(child_key);
				auto it = key_map.find({key_ptr, key_len});
				D_ASSERT(it != key_map.end());
				const auto child_idx = it->second;
				child_vals[child_idx][i] = child_val;
				found_keys[child_idx] = true;
				found_key_count++;
			}

			if (found_key_count != child_count) {
				// Set child val to nullptr so recursion doesn't break
				for (idx_t child_idx = 0; child_idx < child_count; child_idx++) {
					if (!found_keys[child_idx]) {
						child_vals[child_idx][i] = nullptr;
					}
				}
			}
		} else {
			for (idx_t child_idx = 0; child_idx < child_count; child_idx++) {
				child_vals[child_idx][i] = nullptr;
			}
		}
	}

	for (idx_t child_idx = 0; child_idx < child_count; child_idx++) {
		desc.children[child_idx].RefineCandidateTypes(child_vals[child_idx], val_count, string_vector, allocator,
		                                              date_format_map);
	}
}

void JSONStructureNode::RefineCandidateTypesString(yyjson_val *vals[], idx_t val_count, Vector &string_vector,
                                                   DateFormatMap &date_format_map) {
	D_ASSERT(descriptions.size() == 1 && descriptions[0].type == LogicalTypeId::VARCHAR);
	if (descriptions[0].candidate_types.empty()) {
		return;
	}
	static JSONTransformOptions OPTIONS;
	JSONTransform::GetStringVector(vals, val_count, LogicalType::SQLNULL, string_vector, OPTIONS);
	EliminateCandidateTypes(val_count, string_vector, date_format_map);
}

void JSONStructureNode::EliminateCandidateTypes(idx_t vec_count, Vector &string_vector,
                                                DateFormatMap &date_format_map) {
	D_ASSERT(descriptions.size() == 1 && descriptions[0].type == LogicalTypeId::VARCHAR);
	auto &description = descriptions[0];
	auto &candidate_types = description.candidate_types;
	while (true) {
		if (candidate_types.empty()) {
			return;
		}
		const auto type = candidate_types.back();
		Vector result_vector(type, vec_count);
		if (date_format_map.HasFormats(type)) {
			auto &formats = date_format_map.GetCandidateFormats(type);
			if (EliminateCandidateFormats(vec_count, string_vector, result_vector, formats)) {
				return;
			} else {
				candidate_types.pop_back();
			}
		} else {
			string error_message;
			if (!VectorOperations::DefaultTryCast(string_vector, result_vector, vec_count, &error_message, true)) {
				candidate_types.pop_back();
			} else {
				return;
			}
		}
	}
}

template <class OP, class T>
bool TryParse(Vector &string_vector, StrpTimeFormat &format, const idx_t count) {
	const auto strings = FlatVector::GetData<string_t>(string_vector);
	const auto &validity = FlatVector::Validity(string_vector);

	T result;
	string error_message;
	if (validity.AllValid()) {
		for (idx_t i = 0; i < count; i++) {
			if (!OP::template Operation<T>(format, strings[i], result, error_message)) {
				return false;
			}
		}
	} else {
		for (idx_t i = 0; i < count; i++) {
			if (validity.RowIsValid(i)) {
				if (!OP::template Operation<T>(format, strings[i], result, error_message)) {
					return false;
				}
			}
		}
	}
	return true;
}

bool JSONStructureNode::EliminateCandidateFormats(idx_t vec_count, Vector &string_vector, Vector &result_vector,
                                                  vector<StrpTimeFormat> &formats) {
	D_ASSERT(descriptions.size() == 1 && descriptions[0].type == LogicalTypeId::VARCHAR);
	const auto type = result_vector.GetType().id();
	for (idx_t i = formats.size(); i != 0; i--) {
		idx_t actual_index = i - 1;
		auto &format = formats[actual_index];
		bool success;
		switch (type) {
		case LogicalTypeId::DATE:
			success = TryParse<TryParseDate, date_t>(string_vector, format, vec_count);
			break;
		case LogicalTypeId::TIMESTAMP:
			success = TryParse<TryParseTimeStamp, timestamp_t>(string_vector, format, vec_count);
			break;
		default:
			throw InternalException("No date/timestamp formats for %s", EnumUtil::ToString(type));
		}
		if (success) {
			while (formats.size() > i) {
				formats.pop_back();
			}
			return true;
		}
	}
	return false;
}

JSONStructureDescription::JSONStructureDescription(LogicalTypeId type_p) : type(type_p) {
}

JSONStructureDescription::JSONStructureDescription(JSONStructureDescription &&other) noexcept {
	std::swap(type, other.type);
	std::swap(key_map, other.key_map);
	std::swap(children, other.children);
	std::swap(candidate_types, other.candidate_types);
}

JSONStructureDescription &JSONStructureDescription::operator=(JSONStructureDescription &&other) noexcept {
	std::swap(type, other.type);
	std::swap(key_map, other.key_map);
	std::swap(children, other.children);
	std::swap(candidate_types, other.candidate_types);
	return *this;
}

JSONStructureNode &JSONStructureDescription::GetOrCreateChild() {
	D_ASSERT(type == LogicalTypeId::LIST);
	if (children.empty()) {
		children.emplace_back();
	}
	D_ASSERT(children.size() == 1);
	return children.back();
}

JSONStructureNode &JSONStructureDescription::GetOrCreateChild(yyjson_val *key, yyjson_val *val,
                                                              const bool ignore_errors) {
	D_ASSERT(yyjson_is_str(key));
	// Check if there is already a child with the same key
	idx_t child_idx;
	JSONKey temp_key {unsafe_yyjson_get_str(key), unsafe_yyjson_get_len(key)};
	auto it = key_map.find(temp_key);
	if (it == key_map.end()) { // Didn't find, create a new child
		child_idx = children.size();
		children.emplace_back(key, val, ignore_errors);
		const auto &persistent_key_string = children.back().key;
		JSONKey new_key {persistent_key_string->c_str(), persistent_key_string->length()};
		key_map.emplace(new_key, child_idx);
	} else { // Found it
		child_idx = it->second;
		JSONStructure::ExtractStructure(val, children[child_idx], ignore_errors);
	}
	return children[child_idx];
}

static inline void ExtractStructureArray(yyjson_val *arr, JSONStructureNode &node, const bool ignore_errors) {
	D_ASSERT(yyjson_is_arr(arr));
	auto &description = node.GetOrCreateDescription(LogicalTypeId::LIST);
	auto &child = description.GetOrCreateChild();

	size_t idx, max;
	yyjson_val *val;
	yyjson_arr_foreach(arr, idx, max, val) {
		JSONStructure::ExtractStructure(val, child, ignore_errors);
	}
}

static inline void ExtractStructureObject(yyjson_val *obj, JSONStructureNode &node, const bool ignore_errors) {
	D_ASSERT(yyjson_is_obj(obj));
	auto &description = node.GetOrCreateDescription(LogicalTypeId::STRUCT);

	// Keep track of keys so we can detect duplicates
	case_insensitive_set_t obj_keys;

	size_t idx, max;
	yyjson_val *key, *val;
	yyjson_obj_foreach(obj, idx, max, key, val) {
		auto key_ptr = unsafe_yyjson_get_str(key);
		auto key_len = unsafe_yyjson_get_len(key);
		auto insert_result = obj_keys.insert(string(key_ptr, key_len));
		if (!ignore_errors && !insert_result.second) {
			JSONCommon::ThrowValFormatError("Duplicate key \"" + string(key_ptr, key_len) + "\" in object %s", obj);
		}
		description.GetOrCreateChild(key, val, ignore_errors);
	}
}

static inline void ExtractStructureVal(yyjson_val *val, JSONStructureNode &node, const bool ignore_errors) {
	D_ASSERT(!yyjson_is_arr(val) && !yyjson_is_obj(val));
	node.GetOrCreateDescription(JSONCommon::ValTypeToLogicalTypeId(val));
}

<<<<<<< HEAD
void JSONStructure::ExtractStructure(yyjson_val *val, JSONStructureNode &node) {
	if (!val) {
		return;
	}

=======
void JSONStructure::ExtractStructure(yyjson_val *val, JSONStructureNode &node, const bool ignore_errors) {
>>>>>>> 34e7ebce
	node.count++;
	switch (yyjson_get_tag(val)) {
	case YYJSON_TYPE_ARR | YYJSON_SUBTYPE_NONE:
		return ExtractStructureArray(val, node, ignore_errors);
	case YYJSON_TYPE_OBJ | YYJSON_SUBTYPE_NONE:
		return ExtractStructureObject(val, node, ignore_errors);
	default:
		return ExtractStructureVal(val, node, ignore_errors);
	}
}

JSONStructureNode ExtractStructureInternal(yyjson_val *val, const bool ignore_errors) {
	JSONStructureNode node;
	JSONStructure::ExtractStructure(val, node, ignore_errors);
	return node;
}

//! Forward declaration for recursion
static inline yyjson_mut_val *ConvertStructure(const JSONStructureNode &node, yyjson_mut_doc *doc);

static inline yyjson_mut_val *ConvertStructureArray(const JSONStructureNode &node, yyjson_mut_doc *doc) {
	D_ASSERT(node.descriptions.size() == 1 && node.descriptions[0].type == LogicalTypeId::LIST);
	const auto &desc = node.descriptions[0];
	D_ASSERT(desc.children.size() == 1);

	auto arr = yyjson_mut_arr(doc);
	yyjson_mut_arr_append(arr, ConvertStructure(desc.children[0], doc));
	return arr;
}

static inline yyjson_mut_val *ConvertStructureObject(const JSONStructureNode &node, yyjson_mut_doc *doc) {
	D_ASSERT(node.descriptions.size() == 1 && node.descriptions[0].type == LogicalTypeId::STRUCT);
	auto &desc = node.descriptions[0];
	if (desc.children.empty()) {
		// Empty struct - let's do JSON instead
		return yyjson_mut_str(doc, LogicalType::JSON_TYPE_NAME);
	}

	auto obj = yyjson_mut_obj(doc);
	for (auto &child : desc.children) {
		D_ASSERT(child.key);
		yyjson_mut_obj_add(obj, yyjson_mut_strn(doc, child.key->c_str(), child.key->length()),
		                   ConvertStructure(child, doc));
	}
	return obj;
}

static inline yyjson_mut_val *ConvertStructure(const JSONStructureNode &node, yyjson_mut_doc *doc) {
	if (node.descriptions.empty()) {
		return yyjson_mut_str(doc, JSONCommon::TYPE_STRING_NULL);
	}
	if (node.descriptions.size() != 1) { // Inconsistent types, so we resort to JSON
		return yyjson_mut_str(doc, LogicalType::JSON_TYPE_NAME);
	}
	auto &desc = node.descriptions[0];
	D_ASSERT(desc.type != LogicalTypeId::INVALID);
	switch (desc.type) {
	case LogicalTypeId::LIST:
		return ConvertStructureArray(node, doc);
	case LogicalTypeId::STRUCT:
		return ConvertStructureObject(node, doc);
	default:
		return yyjson_mut_str(doc, EnumUtil::ToChars(desc.type));
	}
}

static inline string_t JSONStructureFunction(yyjson_val *val, yyjson_alc *alc, Vector &result) {
	return JSONCommon::WriteVal<yyjson_mut_val>(
	    ConvertStructure(ExtractStructureInternal(val, false), yyjson_mut_doc_new(alc)), alc);
}

static void StructureFunction(DataChunk &args, ExpressionState &state, Vector &result) {
	JSONExecutors::UnaryExecute<string_t>(args, state, result, JSONStructureFunction);
}

static void GetStructureFunctionInternal(ScalarFunctionSet &set, const LogicalType &input_type) {
	set.AddFunction(ScalarFunction({input_type}, LogicalType::JSON(), StructureFunction, nullptr, nullptr, nullptr,
	                               JSONFunctionLocalState::Init));
}

ScalarFunctionSet JSONFunctions::GetStructureFunction() {
	ScalarFunctionSet set("json_structure");
	GetStructureFunctionInternal(set, LogicalType::VARCHAR);
	GetStructureFunctionInternal(set, LogicalType::JSON());
	return set;
}

static LogicalType StructureToTypeArray(ClientContext &context, const JSONStructureNode &node, const idx_t max_depth,
                                        const double field_appearance_threshold, const idx_t map_inference_threshold,
                                        idx_t depth, const idx_t sample_count, const LogicalType &null_type) {
	D_ASSERT(node.descriptions.size() == 1 && node.descriptions[0].type == LogicalTypeId::LIST);
	const auto &desc = node.descriptions[0];
	D_ASSERT(desc.children.size() == 1);

	return LogicalType::LIST(JSONStructure::StructureToType(context, desc.children[0], max_depth,
	                                                        field_appearance_threshold, map_inference_threshold,
	                                                        depth + 1, desc.children[0].count, null_type));
}

static void MergeNodes(JSONStructureNode &merged, const JSONStructureNode &node, const idx_t max_depth,
                       const idx_t depth) {
	if (depth >= max_depth) {
		merged.GetOrCreateDescription(LogicalTypeId::SQLNULL);
		return;
	}

	merged.count += node.count;
	for (const auto &desc : node.descriptions) {
		D_ASSERT(desc.type != LogicalTypeId::INVALID);
		switch (desc.type) {
		case LogicalTypeId::LIST: {
			auto &merged_description = merged.GetOrCreateDescription(LogicalTypeId::LIST);
			auto &merged_child = merged_description.GetOrCreateChild();
			for (const auto &child_desc : desc.children) {
				MergeNodes(merged_child, child_desc, max_depth, depth + 1);
			}
			break;
		}
		case LogicalTypeId::STRUCT: {
			auto &merged_description = merged.GetOrCreateDescription(LogicalTypeId::STRUCT);
			for (const auto &child_desc : desc.children) {
				yyjson_val key {};
				yyjson_set_strn(&key, child_desc.key->c_str(), child_desc.key->length());
				auto &merged_child = merged_description.GetOrCreateChild(&key, nullptr);
				MergeNodes(merged_child, child_desc, max_depth, depth + 1);
			}
			break;
		}
		default:
			merged.GetOrCreateDescription(desc.type);
		}
	}
}

static const LogicalType &GetMapValueType(const LogicalType &map) {
	D_ASSERT(map.id() == LogicalTypeId::MAP);
	return map.AuxInfo()->Cast<ListTypeInfo>().child_type.AuxInfo()->Cast<StructTypeInfo>().child_types[1].second;
}

static double CalculateTypeSimilarity(const LogicalType &merged, const LogicalType &type, idx_t max_depth, idx_t depth);

static double CalculateMapAndStructSimilarity(const LogicalType &map_type, const LogicalType &struct_type,
                                              const bool swapped, const idx_t max_depth, const idx_t depth) {
	const auto &map_value_type = GetMapValueType(map_type);
	const auto &struct_child_types = struct_type.AuxInfo()->Cast<StructTypeInfo>().child_types;
	double total_similarity = 0;
	for (const auto &struct_child_type : struct_child_types) {
		const auto similarity =
		    swapped ? CalculateTypeSimilarity(struct_child_type.second, map_value_type, max_depth, depth + 1)
		            : CalculateTypeSimilarity(map_value_type, struct_child_type.second, max_depth, depth + 1);
		if (similarity < 0) {
			return similarity;
		}
		total_similarity += similarity;
	}
	return total_similarity / static_cast<double>(struct_child_types.size());
}

static double CalculateTypeSimilarity(const LogicalType &merged, const LogicalType &type, const idx_t max_depth,
                                      const idx_t depth) {
	if (depth >= max_depth || merged == LogicalTypeId::SQLNULL) {
		return 1;
	}
	if (merged.IsJSONType()) {
		// Incompatible types
		return -1;
	}
	if (type.IsJSONType() || merged == type) {
		return 1;
	}

	switch (merged.id()) {
	case LogicalTypeId::STRUCT: {
		if (type.id() == LogicalTypeId::MAP) {
			// This can happen for empty structs/maps ("{}"), or in rare cases where an inconsistent struct becomes
			// consistent when merged, but does not have enough children to be considered a map.
			return CalculateMapAndStructSimilarity(type, merged, true, max_depth, depth);
		}

		// Only structs can be merged into a struct
		D_ASSERT(type.id() == LogicalTypeId::STRUCT);
		const auto &merged_child_types = merged.AuxInfo()->Cast<StructTypeInfo>().child_types;
		const auto &type_child_types = type.AuxInfo()->Cast<StructTypeInfo>().child_types;

		unordered_map<string, const LogicalType &> merged_child_types_map;
		for (const auto &merged_child : merged_child_types) {
			merged_child_types_map.emplace(merged_child.first, merged_child.second);
		}

		double total_similarity = 0;
		for (const auto &type_child_type : type_child_types) {
			const auto it = merged_child_types_map.find(type_child_type.first);
			// All struct keys should be present in the merged struct
			D_ASSERT(it != merged_child_types_map.end());
			const auto similarity = CalculateTypeSimilarity(it->second, type_child_type.second, max_depth, depth + 1);
			if (similarity < 0) {
				return similarity;
			}
			total_similarity += similarity;
		}
		return total_similarity / static_cast<double>(merged_child_types.size());
	}
	case LogicalTypeId::MAP: {
		if (type.id() == LogicalTypeId::MAP) {
			return CalculateTypeSimilarity(GetMapValueType(merged), GetMapValueType(type), max_depth, depth + 1);
		}

		// Only maps and structs can be merged into a map
		D_ASSERT(type.id() == LogicalTypeId::STRUCT);
		return CalculateMapAndStructSimilarity(merged, type, false, max_depth, depth);
	}
	case LogicalTypeId::LIST: {
		// Only lists can be merged into a list
		D_ASSERT(type.id() == LogicalTypeId::LIST);
		const auto &merged_child_type = merged.AuxInfo()->Cast<ListTypeInfo>().child_type;
		const auto &type_child_type = type.AuxInfo()->Cast<ListTypeInfo>().child_type;
		return CalculateTypeSimilarity(merged_child_type, type_child_type, max_depth, depth + 1);
	}
	default:
		// This is unreachable if types were merged properly
		throw InternalException("Unexpected merged type in map detection");
	}
}

static bool IsStructureInconsistent(const JSONStructureDescription &desc, const idx_t sample_count,
                                    const double field_appearance_threshold) {
	double total_child_counts = 0;
	for (const auto &child : desc.children) {
		total_child_counts += static_cast<double>(child.count) / static_cast<double>(sample_count);
	}
	const auto avg_occurrence = total_child_counts / static_cast<double>(desc.children.size());
	return avg_occurrence < field_appearance_threshold;
}

static LogicalType GetMergedType(ClientContext &context, const JSONStructureDescription &desc, const idx_t max_depth,
                                 const double field_appearance_threshold, const idx_t map_inference_threshold,
                                 const idx_t depth, const LogicalType &null_type) {
	JSONStructureNode merged;
	for (const auto &child : desc.children) {
		MergeNodes(merged, child, max_depth, depth + 1);
	}
	return JSONStructure::StructureToType(context, merged, max_depth, field_appearance_threshold,
	                                      map_inference_threshold, depth + 1, merged.count, null_type);
}

static LogicalType StructureToTypeObject(ClientContext &context, const JSONStructureNode &node, const idx_t max_depth,
                                         const double field_appearance_threshold, const idx_t map_inference_threshold,
                                         idx_t depth, const idx_t sample_count, const LogicalType &null_type) {
	D_ASSERT(node.descriptions.size() == 1 && node.descriptions[0].type == LogicalTypeId::STRUCT);
	auto &desc = node.descriptions[0];

	// If it's an empty struct we do MAP of JSON instead
	if (desc.children.empty()) {
		// Empty struct - let's do MAP of JSON instead
		return LogicalType::MAP(LogicalType::VARCHAR, null_type);
	}

	// If it's an inconsistent object we also just do MAP with the best-possible, recursively-merged value type
	if (IsStructureInconsistent(desc, sample_count, field_appearance_threshold)) {
		return LogicalType::MAP(LogicalType::VARCHAR,
		                        GetMergedType(context, desc, max_depth, field_appearance_threshold,
		                                      map_inference_threshold, depth + 1, null_type));
	}

	// We have a consistent object
	child_list_t<LogicalType> child_types;
	child_types.reserve(desc.children.size());
	for (auto &child : desc.children) {
		D_ASSERT(child.key);
		child_types.emplace_back(
		    *child.key, JSONStructure::StructureToType(context, child, max_depth, field_appearance_threshold,
		                                               map_inference_threshold, depth + 1, sample_count, null_type));
	}

	// If we have many children and all children have similar-enough types we infer map
	if (desc.children.size() >= map_inference_threshold) {
		LogicalType map_value_type = GetMergedType(context, desc, max_depth, field_appearance_threshold,
		                                           map_inference_threshold, depth + 1, LogicalTypeId::SQLNULL);

		double total_similarity = 0;
		for (const auto &child_type : child_types) {
			const auto similarity = CalculateTypeSimilarity(map_value_type, child_type.second, max_depth, depth + 1);
			if (similarity < 0) {
				total_similarity = similarity;
				break;
			}
			total_similarity += similarity;
		}
		const auto avg_similarity = total_similarity / static_cast<double>(child_types.size());
		if (avg_similarity >= 0.8) {
			if (null_type != LogicalTypeId::SQLNULL) {
				map_value_type = GetMergedType(context, desc, max_depth, field_appearance_threshold,
				                               map_inference_threshold, depth + 1, null_type);
			}
			return LogicalType::MAP(LogicalType::VARCHAR, map_value_type);
		}
	}

	return LogicalType::STRUCT(child_types);
}

static LogicalType StructureToTypeString(const JSONStructureNode &node) {
	D_ASSERT(node.descriptions.size() == 1 && node.descriptions[0].type == LogicalTypeId::VARCHAR);
	auto &desc = node.descriptions[0];
	if (desc.candidate_types.empty()) {
		return LogicalTypeId::VARCHAR;
	}
	return desc.candidate_types.back();
}

LogicalType JSONStructure::StructureToType(ClientContext &context, const JSONStructureNode &node, const idx_t max_depth,
                                           const double field_appearance_threshold, const idx_t map_inference_threshold,
                                           idx_t depth, idx_t sample_count, const LogicalType &null_type) {
	if (depth >= max_depth) {
		return LogicalType::JSON();
	}
	if (node.descriptions.empty()) {
		return null_type;
	}
	if (node.descriptions.size() != 1) { // Inconsistent types, so we resort to JSON
		return LogicalType::JSON();
	}
	sample_count = sample_count == DConstants::INVALID_INDEX ? node.count : sample_count;
	auto &desc = node.descriptions[0];
	D_ASSERT(desc.type != LogicalTypeId::INVALID);
	switch (desc.type) {
	case LogicalTypeId::LIST:
		return StructureToTypeArray(context, node, max_depth, field_appearance_threshold, map_inference_threshold,
		                            depth, sample_count, null_type);
	case LogicalTypeId::STRUCT:
		return StructureToTypeObject(context, node, max_depth, field_appearance_threshold, map_inference_threshold,
		                             depth, sample_count, null_type);
	case LogicalTypeId::VARCHAR:
		return StructureToTypeString(node);
	case LogicalTypeId::UBIGINT:
		return LogicalTypeId::BIGINT; // We prefer not to return UBIGINT in our type auto-detection
	case LogicalTypeId::SQLNULL:
		return null_type;
	default:
		return desc.type;
	}
}

} // namespace duckdb<|MERGE_RESOLUTION|>--- conflicted
+++ resolved
@@ -410,15 +410,11 @@
 	node.GetOrCreateDescription(JSONCommon::ValTypeToLogicalTypeId(val));
 }
 
-<<<<<<< HEAD
-void JSONStructure::ExtractStructure(yyjson_val *val, JSONStructureNode &node) {
+void JSONStructure::ExtractStructure(yyjson_val *val, JSONStructureNode &node, const bool ignore_errors) {
 	if (!val) {
 		return;
 	}
 
-=======
-void JSONStructure::ExtractStructure(yyjson_val *val, JSONStructureNode &node, const bool ignore_errors) {
->>>>>>> 34e7ebce
 	node.count++;
 	switch (yyjson_get_tag(val)) {
 	case YYJSON_TYPE_ARR | YYJSON_SUBTYPE_NONE:
@@ -542,7 +538,7 @@
 			for (const auto &child_desc : desc.children) {
 				yyjson_val key {};
 				yyjson_set_strn(&key, child_desc.key->c_str(), child_desc.key->length());
-				auto &merged_child = merged_description.GetOrCreateChild(&key, nullptr);
+				auto &merged_child = merged_description.GetOrCreateChild(&key, nullptr, false);
 				MergeNodes(merged_child, child_desc, max_depth, depth + 1);
 			}
 			break;
