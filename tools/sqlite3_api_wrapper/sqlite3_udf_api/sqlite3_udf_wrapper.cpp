--- conflicted
+++ resolved
@@ -13,11 +13,7 @@
 		CastSQLite::InputVectorsToVarchar(args, cast_chunk);
 
 		// ToUnifiedFormat all input colunms
-<<<<<<< HEAD
-		duckdb::unique_ptr<UnifiedVectorFormat[]> vec_data = cast_chunk.ToUnifiedFormat();
-=======
 		auto vec_data = cast_chunk.ToUnifiedFormat();
->>>>>>> da69aeaa
 
 		// Vector of sqlite3_value for all input columns
 		vector<unique_ptr<vector<sqlite3_value>>> vec_sqlite(cast_chunk.ColumnCount());
