#ifdef USE_DUCKDB_SHELL_WRAPPER
#include "duckdb_shell_wrapper.h"
#endif
#include "sqlite3.h"
#include "udf_struct_sqlite3.h"
#include "sqlite3_udf_wrapper.hpp"
#include "cast_sqlite.hpp"

#include "duckdb.hpp"
#include "duckdb/parser/parser.hpp"
#include "duckdb/main/client_context.hpp"
#include "duckdb/common/types.hpp"
#include "duckdb/common/operator/cast_operators.hpp"
#include "duckdb/common/preserved_error.hpp"
#include "duckdb/main/error_manager.hpp"
#include "utf8proc_wrapper.hpp"
#include "duckdb/common/box_renderer.hpp"
#ifdef SHELL_INLINE_AUTOCOMPLETE
#include "autocomplete_extension.hpp"
#endif

#include <ctype.h>
#include <stdio.h>
#include <stdlib.h>
#include <string.h>
#include <time.h>
#include <string>
#include <chrono>
#include <cassert>
#include <climits>
#include <thread>

using namespace duckdb;
using namespace std;

extern "C" {
char *sqlite3_print_duckbox(sqlite3_stmt *pStmt, size_t max_rows, size_t max_width, char *null_value, int columnar);
}

static char *sqlite3_strdup(const char *str);

struct sqlite3_string_buffer {
	//! String data
<<<<<<< HEAD
	duckdb::unique_ptr<char[]> data;
=======
	duckdb::unsafe_unique_array<char> data;
>>>>>>> da69aeaa
	//! String length
	int data_len;
};

struct sqlite3_stmt {
	//! The DB object that this statement belongs to
	sqlite3 *db;
	//! The query string
	string query_string;
	//! The prepared statement object, if successfully prepared
	duckdb::unique_ptr<PreparedStatement> prepared;
	//! The result object, if successfully executed
	duckdb::unique_ptr<QueryResult> result;
	//! The current chunk that we are iterating over
	duckdb::unique_ptr<DataChunk> current_chunk;
	//! The current row into the current chunk that we are iterating over
	int64_t current_row;
	//! Bound values, used for binding to the prepared statement
	duckdb::vector<Value> bound_values;
	//! Names of the prepared parameters
	duckdb::vector<string> bound_names;
	//! The current column values converted to string, used and filled by sqlite3_column_text
	duckdb::unique_ptr<sqlite3_string_buffer[]> current_text;
};

void sqlite3_randomness(int N, void *pBuf) {
	static bool init = false;
	if (!init) {
		srand(time(NULL));
		init = true;
	}
	unsigned char *zBuf = (unsigned char *)pBuf;
	while (N--) {
		unsigned char nextByte = rand() % 255;
		zBuf[N] = nextByte;
	}
}

int sqlite3_open(const char *filename, /* Database filename (UTF-8) */
                 sqlite3 **ppDb        /* OUT: SQLite db handle */
) {
	return sqlite3_open_v2(filename, ppDb, 0, NULL);
}

int sqlite3_open_v2(const char *filename, /* Database filename (UTF-8) */
                    sqlite3 **ppDb,       /* OUT: SQLite db handle */
                    int flags,            /* Flags */
                    const char *zVfs      /* Name of VFS module to use */
) {
	if (filename && strcmp(filename, ":memory:") == 0) {
		filename = NULL;
	}
	*ppDb = nullptr;
	if (zVfs) { /* unsupported so if set we complain */
		return SQLITE_ERROR;
	}
	int rc = SQLITE_OK;
	sqlite3 *pDb = nullptr;
	try {
		pDb = new sqlite3();
		DBConfig config;
		config.options.access_mode = AccessMode::AUTOMATIC;
		if (flags & SQLITE_OPEN_READONLY) {
			config.options.access_mode = AccessMode::READ_ONLY;
		}
		if (flags & DUCKDB_UNSIGNED_EXTENSIONS) {
			config.options.allow_unsigned_extensions = true;
		}
		config.error_manager->AddCustomError(
		    ErrorType::UNSIGNED_EXTENSION,
		    "Extension \"%s\" could not be loaded because its signature is either missing or invalid and unsigned "
		    "extensions are disabled by configuration.\nStart the shell with the -unsigned parameter to allow this "
		    "(e.g. duckdb -unsigned).");
		pDb->db = make_uniq<DuckDB>(filename, &config);
<<<<<<< HEAD
		pDb->db->LoadExtension<SQLAutoCompleteExtension>();
=======
#ifdef SHELL_INLINE_AUTOCOMPLETE
		pDb->db->LoadExtension<AutocompleteExtension>();
#endif
>>>>>>> da69aeaa
		pDb->con = make_uniq<Connection>(*pDb->db);
	} catch (const Exception &ex) {
		if (pDb) {
			pDb->last_error = PreservedError(ex);
			pDb->errCode = SQLITE_ERROR;
		}
		rc = SQLITE_ERROR;
	} catch (std::exception &ex) {
		if (pDb) {
			pDb->last_error = PreservedError(ex);
			pDb->errCode = SQLITE_ERROR;
		}
		rc = SQLITE_ERROR;
	}
	*ppDb = pDb;
	return rc;
}

int sqlite3_close(sqlite3 *db) {
	if (db) {
		delete db;
	}
	return SQLITE_OK;
}

int sqlite3_shutdown(void) {
	return SQLITE_OK;
}

/* In SQLite this function compiles the query into VDBE bytecode,
 * in the implementation it currently executes the query */
// TODO: prepare the statement instead of executing right away
int sqlite3_prepare_v2(sqlite3 *db,           /* Database handle */
                       const char *zSql,      /* SQL statement, UTF-8 encoded */
                       int nByte,             /* Maximum length of zSql in bytes. */
                       sqlite3_stmt **ppStmt, /* OUT: Statement handle */
                       const char **pzTail    /* OUT: Pointer to unused portion of zSql */
) {
	if (!db || !ppStmt || !zSql) {
		return SQLITE_MISUSE;
	}
	*ppStmt = nullptr;
	string query = nByte < 0 ? zSql : string(zSql, nByte);
	if (pzTail) {
		*pzTail = zSql + query.size();
	}
	try {
		Parser parser(db->con->context->GetParserOptions());
		parser.ParseQuery(query);
		if (parser.statements.size() == 0) {
			return SQLITE_OK;
		}
		// extract the remainder
		idx_t next_location = parser.statements[0]->stmt_location + parser.statements[0]->stmt_length;
		bool set_remainder = next_location < query.size();

		// extract the first statement
<<<<<<< HEAD
		vector<duckdb::unique_ptr<SQLStatement>> statements;
=======
		duckdb::vector<duckdb::unique_ptr<SQLStatement>> statements;
>>>>>>> da69aeaa
		statements.push_back(std::move(parser.statements[0]));

		db->con->context->HandlePragmaStatements(statements);
		if (statements.empty()) {
			return SQLITE_OK;
		}

		// if there are multiple statements here, we are dealing with an import database statement
		// we directly execute all statements besides the final one
		for (idx_t i = 0; i + 1 < statements.size(); i++) {
			auto res = db->con->Query(std::move(statements[i]));
			if (res->HasError()) {
				db->last_error = res->GetErrorObject();
				return SQLITE_ERROR;
			}
		}

		// now prepare the query
		auto prepared = db->con->Prepare(std::move(statements.back()));
		if (prepared->HasError()) {
			// failed to prepare: set the error message
			db->last_error = prepared->error;
			return SQLITE_ERROR;
		}

		// create the statement entry
		duckdb::unique_ptr<sqlite3_stmt> stmt = make_uniq<sqlite3_stmt>();
		stmt->db = db;
		stmt->query_string = query;
		stmt->prepared = std::move(prepared);
		stmt->current_row = -1;
		for (idx_t i = 0; i < stmt->prepared->n_param; i++) {
			stmt->bound_names.push_back("$" + to_string(i + 1));
			stmt->bound_values.push_back(Value());
		}

		// extract the remainder of the query and assign it to the pzTail
		if (pzTail && set_remainder) {
			*pzTail = zSql + next_location + 1;
		}

		*ppStmt = stmt.release();
		return SQLITE_OK;
	} catch (const Exception &ex) {
		db->last_error = PreservedError(ex);
		return SQLITE_ERROR;
	} catch (std::exception &ex) {
		db->last_error = PreservedError(ex);
		return SQLITE_ERROR;
	}
}

char *sqlite3_print_duckbox(sqlite3_stmt *pStmt, size_t max_rows, size_t max_width, char *null_value, int columnar) {
	if (!pStmt) {
		return nullptr;
	}
	if (!pStmt->prepared) {
		pStmt->db->last_error = PreservedError("Attempting sqlite3_step() on a non-successfully prepared statement");
		return nullptr;
	}
	if (pStmt->result) {
		pStmt->db->last_error = PreservedError("Statement has already been executed");
		return nullptr;
	}
	pStmt->result = pStmt->prepared->Execute(pStmt->bound_values, false);
	if (pStmt->result->HasError()) {
		// error in execute: clear prepared statement
		pStmt->db->last_error = pStmt->result->GetErrorObject();
		pStmt->prepared = nullptr;
		return nullptr;
	}
	auto &materialized = (MaterializedQueryResult &)*pStmt->result;
	auto properties = pStmt->prepared->GetStatementProperties();
	if (properties.return_type == StatementReturnType::CHANGED_ROWS && materialized.RowCount() > 0) {
		// update total changes
		auto row_changes = materialized.Collection().GetRows().GetValue(0, 0);
		if (!row_changes.IsNull() && row_changes.DefaultTryCastAs(LogicalType::BIGINT)) {
			pStmt->db->last_changes = row_changes.GetValue<int64_t>();
			pStmt->db->total_changes += row_changes.GetValue<int64_t>();
		}
	}
	if (properties.return_type != StatementReturnType::QUERY_RESULT) {
		// only SELECT statements return results
		return nullptr;
	}
	BoxRendererConfig config;
	if (max_rows != 0) {
		config.max_rows = max_rows;
	}
	if (null_value) {
		config.null_value = null_value;
	}
	if (columnar) {
		config.render_mode = RenderMode::COLUMNS;
	}
	config.max_width = max_width;
	BoxRenderer renderer(config);
	auto result_rendering =
	    renderer.ToString(*pStmt->db->con->context, pStmt->result->names, materialized.Collection());
	return sqlite3_strdup(result_rendering.c_str());
}

/* Prepare the next result to be retrieved */
int sqlite3_step(sqlite3_stmt *pStmt) {
	if (!pStmt) {
		return SQLITE_MISUSE;
	}
	if (!pStmt->prepared) {
		pStmt->db->last_error = PreservedError("Attempting sqlite3_step() on a non-successfully prepared statement");
		return SQLITE_ERROR;
	}
	pStmt->current_text = nullptr;
	if (!pStmt->result) {
		// no result yet! call Execute()
		pStmt->result = pStmt->prepared->Execute(pStmt->bound_values, true);
		if (pStmt->result->HasError()) {
			// error in execute: clear prepared statement
			pStmt->db->last_error = pStmt->result->GetErrorObject();
			pStmt->prepared = nullptr;
			return SQLITE_ERROR;
		}
		// fetch a chunk
		if (!pStmt->result->TryFetch(pStmt->current_chunk, pStmt->db->last_error)) {
			pStmt->prepared = nullptr;
			return SQLITE_ERROR;
		}

		pStmt->current_row = -1;

		auto properties = pStmt->prepared->GetStatementProperties();
		if (properties.return_type == StatementReturnType::CHANGED_ROWS && pStmt->current_chunk &&
		    pStmt->current_chunk->size() > 0) {
			// update total changes
			auto row_changes = pStmt->current_chunk->GetValue(0, 0);
			if (!row_changes.IsNull() && row_changes.DefaultTryCastAs(LogicalType::BIGINT)) {
				pStmt->db->last_changes = row_changes.GetValue<int64_t>();
				pStmt->db->total_changes += row_changes.GetValue<int64_t>();
			}
		}
		if (properties.return_type != StatementReturnType::QUERY_RESULT) {
			// only SELECT statements return results
			sqlite3_reset(pStmt);
		}
	}
	if (!pStmt->current_chunk || pStmt->current_chunk->size() == 0) {
		return SQLITE_DONE;
	}
	pStmt->current_row++;
	if (pStmt->current_row >= (int32_t)pStmt->current_chunk->size()) {
		// have to fetch again!
		pStmt->current_row = 0;
		if (!pStmt->result->TryFetch(pStmt->current_chunk, pStmt->db->last_error)) {
			pStmt->prepared = nullptr;
			return SQLITE_ERROR;
		}
		if (!pStmt->current_chunk || pStmt->current_chunk->size() == 0) {
			sqlite3_reset(pStmt);
			return SQLITE_DONE;
		}
	}
	return SQLITE_ROW;
}

/* Execute multiple semicolon separated SQL statements
 * and execute the passed callback for each produced result,
 * largely copied from the original sqlite3 source */
int sqlite3_exec(sqlite3 *db,                /* The database on which the SQL executes */
                 const char *zSql,           /* The SQL to be executed */
                 sqlite3_callback xCallback, /* Invoke this callback routine */
                 void *pArg,                 /* First argument to xCallback() */
                 char **pzErrMsg             /* Write error messages here */
) {
	int rc = SQLITE_OK;            /* Return code */
	const char *zLeftover;         /* Tail of unprocessed SQL */
	sqlite3_stmt *pStmt = nullptr; /* The current SQL statement */
	char **azCols = nullptr;       /* Names of result columns */
	char **azVals = nullptr;       /* Result values */

	if (zSql == nullptr) {
		zSql = "";
	}

	while (rc == SQLITE_OK && zSql[0]) {
		int nCol;

		pStmt = nullptr;
		rc = sqlite3_prepare_v2(db, zSql, -1, &pStmt, &zLeftover);
		if (rc != SQLITE_OK) {
			if (pzErrMsg) {
				auto errmsg = sqlite3_errmsg(db);
				*pzErrMsg = errmsg ? sqlite3_strdup(errmsg) : nullptr;
			}
			continue;
		}
		if (!pStmt) {
			/* this happens for a comment or white-space */
			zSql = zLeftover;
			continue;
		}

		nCol = sqlite3_column_count(pStmt);
		azCols = (char **)malloc(nCol * sizeof(const char *));
		azVals = (char **)malloc(nCol * sizeof(const char *));
		if (!azCols || !azVals) {
			goto exec_out;
		}
		for (int i = 0; i < nCol; i++) {
			azCols[i] = (char *)sqlite3_column_name(pStmt, i);
		}

		while (true) {
			rc = sqlite3_step(pStmt);

			/* Invoke the callback function if required */
			if (xCallback && rc == SQLITE_ROW) {
				for (int i = 0; i < nCol; i++) {
					azVals[i] = (char *)sqlite3_column_text(pStmt, i);
					if (!azVals[i] && sqlite3_column_type(pStmt, i) != SQLITE_NULL) {
						fprintf(stderr, "sqlite3_exec: out of memory.\n");
						goto exec_out;
					}
				}
				if (xCallback(pArg, nCol, azVals, azCols)) {
					/* EVIDENCE-OF: R-38229-40159 If the callback function to
					** sqlite3_exec() returns non-zero, then sqlite3_exec() will
					** return SQLITE_ABORT. */
					rc = SQLITE_ABORT;
					sqlite3_finalize(pStmt);
					pStmt = 0;
					fprintf(stderr, "sqlite3_exec: callback returned non-zero. "
					                "Aborting.\n");
					goto exec_out;
				}
			}
			if (rc == SQLITE_DONE) {
				rc = sqlite3_finalize(pStmt);
				pStmt = nullptr;
				zSql = zLeftover;
				while (isspace(zSql[0]))
					zSql++;
				break;
			} else if (rc != SQLITE_ROW) {
				// error
				if (pzErrMsg) {
					auto errmsg = sqlite3_errmsg(db);
					*pzErrMsg = errmsg ? sqlite3_strdup(errmsg) : nullptr;
				}
				goto exec_out;
			}
		}

		sqlite3_free(azCols);
		sqlite3_free(azVals);
		azCols = nullptr;
		azVals = nullptr;
	}

exec_out:
	if (pStmt) {
		sqlite3_finalize(pStmt);
	}
	sqlite3_free(azCols);
	sqlite3_free(azVals);
	if (rc != SQLITE_OK && pzErrMsg && !*pzErrMsg) {
		// error but no error message set
		*pzErrMsg = sqlite3_strdup("Unknown error in DuckDB!");
	}
	return rc;
}

/* Return the text of the SQL that was used to prepare the statement */
const char *sqlite3_sql(sqlite3_stmt *pStmt) {
	return pStmt->query_string.c_str();
}

int sqlite3_column_count(sqlite3_stmt *pStmt) {
	if (!pStmt || !pStmt->prepared) {
		return 0;
	}
	return (int)pStmt->prepared->ColumnCount();
}

////////////////////////////
//     sqlite3_column     //
////////////////////////////
int sqlite3_column_type(sqlite3_stmt *pStmt, int iCol) {
	if (!pStmt || !pStmt->result || !pStmt->current_chunk) {
		return 0;
	}
	if (FlatVector::IsNull(pStmt->current_chunk->data[iCol], pStmt->current_row)) {
		return SQLITE_NULL;
	}
	auto column_type = pStmt->result->types[iCol];
	switch (column_type.id()) {
	case LogicalTypeId::BOOLEAN:
	case LogicalTypeId::TINYINT:
	case LogicalTypeId::SMALLINT:
	case LogicalTypeId::INTEGER:
	case LogicalTypeId::BIGINT: /* TODO: Maybe blob? */
		return SQLITE_INTEGER;
	case LogicalTypeId::FLOAT:
	case LogicalTypeId::DOUBLE:
	case LogicalTypeId::DECIMAL:
		return SQLITE_FLOAT;
	case LogicalTypeId::DATE:
	case LogicalTypeId::TIME:
	case LogicalTypeId::TIMESTAMP:
	case LogicalTypeId::TIMESTAMP_SEC:
	case LogicalTypeId::TIMESTAMP_MS:
	case LogicalTypeId::TIMESTAMP_NS:
	case LogicalTypeId::VARCHAR:
	case LogicalTypeId::LIST:
	case LogicalTypeId::STRUCT:
	case LogicalTypeId::MAP:
		return SQLITE_TEXT;
	case LogicalTypeId::BLOB:
		return SQLITE_BLOB;
	default:
		// TODO(wangfenjin): agg function don't have type?
		return SQLITE_TEXT;
	}
	return 0;
}

const char *sqlite3_column_name(sqlite3_stmt *pStmt, int N) {
	if (!pStmt || !pStmt->prepared) {
		return nullptr;
	}
	return pStmt->prepared->GetNames()[N].c_str();
}

static bool sqlite3_column_has_value(sqlite3_stmt *pStmt, int iCol, LogicalType target_type, Value &val) {
	if (!pStmt || !pStmt->result || !pStmt->current_chunk) {
		return false;
	}
	if (iCol < 0 || iCol >= (int)pStmt->result->types.size()) {
		return false;
	}
	if (FlatVector::IsNull(pStmt->current_chunk->data[iCol], pStmt->current_row)) {
		return false;
	}
	try {
		val =
		    pStmt->current_chunk->data[iCol].GetValue(pStmt->current_row).CastAs(*pStmt->db->con->context, target_type);
	} catch (...) {
		return false;
	}
	return true;
}

double sqlite3_column_double(sqlite3_stmt *stmt, int iCol) {
	Value val;
	if (!sqlite3_column_has_value(stmt, iCol, LogicalType::DOUBLE, val)) {
		return 0;
	}
	return DoubleValue::Get(val);
}

int sqlite3_column_int(sqlite3_stmt *stmt, int iCol) {
	Value val;
	if (!sqlite3_column_has_value(stmt, iCol, LogicalType::INTEGER, val)) {
		return 0;
	}
	return IntegerValue::Get(val);
}

sqlite3_int64 sqlite3_column_int64(sqlite3_stmt *stmt, int iCol) {
	Value val;
	if (!sqlite3_column_has_value(stmt, iCol, LogicalType::BIGINT, val)) {
		return 0;
	}
	return BigIntValue::Get(val);
}

const unsigned char *sqlite3_column_text(sqlite3_stmt *pStmt, int iCol) {
	Value val;
	if (!sqlite3_column_has_value(pStmt, iCol, LogicalType::VARCHAR, val)) {
		return nullptr;
	}
	try {
		if (!pStmt->current_text) {
			pStmt->current_text =
			    duckdb::unique_ptr<sqlite3_string_buffer[]>(new sqlite3_string_buffer[pStmt->result->types.size()]);
		}
		auto &entry = pStmt->current_text[iCol];
		if (!entry.data) {
			// not initialized yet, convert the value and initialize it
			auto &str_val = StringValue::Get(val);
<<<<<<< HEAD
			entry.data = duckdb::unique_ptr<char[]>(new char[str_val.size() + 1]);
=======
			entry.data = duckdb::make_unsafe_uniq_array<char>(str_val.size() + 1);
>>>>>>> da69aeaa
			memcpy(entry.data.get(), str_val.c_str(), str_val.size() + 1);
			entry.data_len = str_val.length();
		}
		return (const unsigned char *)entry.data.get();
	} catch (...) {
		// memory error!
		return nullptr;
	}
}

const void *sqlite3_column_blob(sqlite3_stmt *pStmt, int iCol) {
	Value val;
	if (!sqlite3_column_has_value(pStmt, iCol, LogicalType::BLOB, val)) {
		return nullptr;
	}
	try {
		if (!pStmt->current_text) {
			pStmt->current_text =
			    duckdb::unique_ptr<sqlite3_string_buffer[]>(new sqlite3_string_buffer[pStmt->result->types.size()]);
		}
		auto &entry = pStmt->current_text[iCol];
		if (!entry.data) {
			// not initialized yet, convert the value and initialize it
			auto &str_val = StringValue::Get(val);
<<<<<<< HEAD
			entry.data = duckdb::unique_ptr<char[]>(new char[str_val.size() + 1]);
=======
			entry.data = duckdb::make_unsafe_uniq_array<char>(str_val.size() + 1);
>>>>>>> da69aeaa
			memcpy(entry.data.get(), str_val.c_str(), str_val.size() + 1);
			entry.data_len = str_val.length();
		}
		return (const unsigned char *)entry.data.get();
	} catch (...) {
		// memory error!
		return nullptr;
	}
}

////////////////////////////
//      sqlite3_bind      //
////////////////////////////
int sqlite3_bind_parameter_count(sqlite3_stmt *stmt) {
	if (!stmt) {
		return 0;
	}
	return stmt->prepared->n_param;
}

const char *sqlite3_bind_parameter_name(sqlite3_stmt *stmt, int idx) {
	if (!stmt) {
		return nullptr;
	}
	if (idx < 1 || idx > (int)stmt->prepared->n_param) {
		return nullptr;
	}
	return stmt->bound_names[idx - 1].c_str();
}

int sqlite3_bind_parameter_index(sqlite3_stmt *stmt, const char *zName) {
	if (!stmt || !zName) {
		return 0;
	}
	for (idx_t i = 0; i < stmt->bound_names.size(); i++) {
		if (stmt->bound_names[i] == string(zName)) {
			return i + 1;
		}
	}
	return 0;
}

int sqlite3_internal_bind_value(sqlite3_stmt *stmt, int idx, Value value) {
	if (!stmt || !stmt->prepared || stmt->result) {
		return SQLITE_MISUSE;
	}
	if (idx < 1 || idx > (int)stmt->prepared->n_param) {
		return SQLITE_RANGE;
	}
	stmt->bound_values[idx - 1] = value;
	return SQLITE_OK;
}

int sqlite3_bind_int(sqlite3_stmt *stmt, int idx, int val) {
	return sqlite3_internal_bind_value(stmt, idx, Value::INTEGER(val));
}

int sqlite3_bind_int64(sqlite3_stmt *stmt, int idx, sqlite3_int64 val) {
	return sqlite3_internal_bind_value(stmt, idx, Value::BIGINT(val));
}

int sqlite3_bind_double(sqlite3_stmt *stmt, int idx, double val) {
	return sqlite3_internal_bind_value(stmt, idx, Value::DOUBLE(val));
}

int sqlite3_bind_null(sqlite3_stmt *stmt, int idx) {
	return sqlite3_internal_bind_value(stmt, idx, Value());
}

SQLITE_API int sqlite3_bind_value(sqlite3_stmt *, int, const sqlite3_value *) {
	fprintf(stderr, "sqlite3_bind_value: unsupported.\n");
	return SQLITE_ERROR;
}

int sqlite3_bind_text(sqlite3_stmt *stmt, int idx, const char *val, int length, void (*free_func)(void *)) {
	if (!val) {
		return SQLITE_MISUSE;
	}
	string value;
	if (length < 0) {
		value = string(val);
	} else {
		value = string(val, length);
	}
	if (free_func && ((ptrdiff_t)free_func) != -1) {
		free_func((void *)val);
		val = nullptr;
	}
	try {
		return sqlite3_internal_bind_value(stmt, idx, Value(value));
	} catch (std::exception &ex) {
		return SQLITE_ERROR;
	}
}

int sqlite3_bind_blob(sqlite3_stmt *stmt, int idx, const void *val, int length, void (*free_func)(void *)) {
	if (!val) {
		return SQLITE_MISUSE;
	}
	Value blob;
	if (length < 0) {
		blob = Value::BLOB(string((const char *)val));
	} else {
		blob = Value::BLOB(const_data_ptr_cast(val), length);
	}
	if (free_func && ((ptrdiff_t)free_func) != -1) {
		free_func((void *)val);
		val = nullptr;
	}
	try {
		return sqlite3_internal_bind_value(stmt, idx, blob);
	} catch (std::exception &ex) {
		return SQLITE_ERROR;
	}
}

SQLITE_API int sqlite3_bind_zeroblob(sqlite3_stmt *stmt, int idx, int length) {
	fprintf(stderr, "sqlite3_bind_zeroblob: unsupported.\n");
	return SQLITE_ERROR;
}

int sqlite3_clear_bindings(sqlite3_stmt *stmt) {
	if (!stmt) {
		return SQLITE_MISUSE;
	}
	return SQLITE_OK;
}

int sqlite3_initialize(void) {
	return SQLITE_OK;
}

int sqlite3_finalize(sqlite3_stmt *pStmt) {
	if (pStmt) {
		if (pStmt->result && pStmt->result->HasError()) {
			pStmt->db->last_error = pStmt->result->GetErrorObject();
			delete pStmt;
			return SQLITE_ERROR;
		}

		delete pStmt;
	}
	return SQLITE_OK;
}

/*
** Some systems have stricmp().  Others have strcasecmp().  Because
** there is no consistency, we will define our own.
**
** IMPLEMENTATION-OF: R-30243-02494 The sqlite3_stricmp() and
** sqlite3_strnicmp() APIs allow applications and extensions to compare
** the contents of two buffers containing UTF-8 strings in a
** case-independent fashion, using the same definition of "case
** independence" that SQLite uses internally when comparing identifiers.
*/

const unsigned char sqlite3UpperToLower[] = {
    0,   1,   2,   3,   4,   5,   6,   7,   8,   9,   10,  11,  12,  13,  14,  15,  16,  17,  18,  19,  20,  21,
    22,  23,  24,  25,  26,  27,  28,  29,  30,  31,  32,  33,  34,  35,  36,  37,  38,  39,  40,  41,  42,  43,
    44,  45,  46,  47,  48,  49,  50,  51,  52,  53,  54,  55,  56,  57,  58,  59,  60,  61,  62,  63,  64,  97,
    98,  99,  100, 101, 102, 103, 104, 105, 106, 107, 108, 109, 110, 111, 112, 113, 114, 115, 116, 117, 118, 119,
    120, 121, 122, 91,  92,  93,  94,  95,  96,  97,  98,  99,  100, 101, 102, 103, 104, 105, 106, 107, 108, 109,
    110, 111, 112, 113, 114, 115, 116, 117, 118, 119, 120, 121, 122, 123, 124, 125, 126, 127, 128, 129, 130, 131,
    132, 133, 134, 135, 136, 137, 138, 139, 140, 141, 142, 143, 144, 145, 146, 147, 148, 149, 150, 151, 152, 153,
    154, 155, 156, 157, 158, 159, 160, 161, 162, 163, 164, 165, 166, 167, 168, 169, 170, 171, 172, 173, 174, 175,
    176, 177, 178, 179, 180, 181, 182, 183, 184, 185, 186, 187, 188, 189, 190, 191, 192, 193, 194, 195, 196, 197,
    198, 199, 200, 201, 202, 203, 204, 205, 206, 207, 208, 209, 210, 211, 212, 213, 214, 215, 216, 217, 218, 219,
    220, 221, 222, 223, 224, 225, 226, 227, 228, 229, 230, 231, 232, 233, 234, 235, 236, 237, 238, 239, 240, 241,
    242, 243, 244, 245, 246, 247, 248, 249, 250, 251, 252, 253, 254, 255};

int sqlite3StrICmp(const char *zLeft, const char *zRight) {
	unsigned char *a, *b;
	int c;
	a = (unsigned char *)zLeft;
	b = (unsigned char *)zRight;
	for (;;) {
		c = (int)sqlite3UpperToLower[*a] - (int)sqlite3UpperToLower[*b];
		if (c || *a == 0)
			break;
		a++;
		b++;
	}
	return c;
}

SQLITE_API int sqlite3_stricmp(const char *zLeft, const char *zRight) {
	if (zLeft == 0) {
		return zRight ? -1 : 0;
	} else if (zRight == 0) {
		return 1;
	}
	return sqlite3StrICmp(zLeft, zRight);
}

SQLITE_API int sqlite3_strnicmp(const char *zLeft, const char *zRight, int N) {
	unsigned char *a, *b;
	if (zLeft == 0) {
		return zRight ? -1 : 0;
	} else if (zRight == 0) {
		return 1;
	}
	a = (unsigned char *)zLeft;
	b = (unsigned char *)zRight;
	while (N-- > 0 && *a != 0 && sqlite3UpperToLower[*a] == sqlite3UpperToLower[*b]) {
		a++;
		b++;
	}
	return N < 0 ? 0 : sqlite3UpperToLower[*a] - sqlite3UpperToLower[*b];
}

char *sqlite3_strdup(const char *str) {
	char *result = (char *)sqlite3_malloc64(strlen(str) + 1);
	strcpy(result, str);
	return result;
}

void *sqlite3_malloc64(sqlite3_uint64 n) {
	return malloc(n);
}

void sqlite3_free(void *pVoid) {
	free(pVoid);
}

void *sqlite3_malloc(int n) {
	return sqlite3_malloc64(n);
}

void *sqlite3_realloc(void *ptr, int n) {
	return sqlite3_realloc64(ptr, n);
}

void *sqlite3_realloc64(void *ptr, sqlite3_uint64 n) {
	return realloc(ptr, n);
}

// TODO: stub
int sqlite3_config(int i, ...) {
	return SQLITE_OK;
}

int sqlite3_errcode(sqlite3 *db) {
	if (!db) {
		return SQLITE_NOMEM;
	}
	// return db->last_error.empty() ? SQLITE_OK : SQLITE_ERROR;
	return db->errCode; //! We should return the exact error code
}

int sqlite3_extended_errcode(sqlite3 *db) {
	return sqlite3_errcode(db);
}

const char *sqlite3_errmsg(sqlite3 *db) {
	if (!db) {
		return "";
	}
	return db->last_error.Message().c_str();
}

void sqlite3_interrupt(sqlite3 *db) {
	if (db && db->con) {
		db->con->Interrupt();
	}
}

const char *sqlite3_libversion(void) {
	return DuckDB::LibraryVersion();
}

const char *sqlite3_sourceid(void) {
	return DuckDB::SourceID();
}

int sqlite3_reset(sqlite3_stmt *stmt) {
	if (stmt) {
		stmt->result = nullptr;
		stmt->current_chunk = nullptr;
	}
	return SQLITE_OK;
}

// support functions for shell.c
// most are dummies, we don't need them really

int sqlite3_db_status(sqlite3 *, int op, int *pCur, int *pHiwtr, int resetFlg) {
	fprintf(stderr, "sqlite3_db_status: unsupported.\n");
	return -1;
}

int sqlite3_changes(sqlite3 *db) {
	return db->last_changes;
}

int sqlite3_total_changes(sqlite3 *db) {
	return db->total_changes;
}

SQLITE_API sqlite3_int64 sqlite3_last_insert_rowid(sqlite3 *db) {
	return SQLITE_ERROR;
}

// some code borrowed from sqlite
// its probably best to match its behavior

typedef uint8_t u8;

/*
** Token types used by the sqlite3_complete() routine.  See the header
** comments on that procedure for additional information.
*/
#define tkSEMI  0
#define tkWS    1
#define tkOTHER 2

const unsigned char sqlite3CtypeMap[256] = {
    0x00, 0x00, 0x00, 0x00, 0x00, 0x00, 0x00, 0x00, /* 00..07    ........ */
    0x00, 0x01, 0x01, 0x01, 0x01, 0x01, 0x00, 0x00, /* 08..0f    ........ */
    0x00, 0x00, 0x00, 0x00, 0x00, 0x00, 0x00, 0x00, /* 10..17    ........ */
    0x00, 0x00, 0x00, 0x00, 0x00, 0x00, 0x00, 0x00, /* 18..1f    ........ */
    0x01, 0x00, 0x80, 0x00, 0x40, 0x00, 0x00, 0x80, /* 20..27     !"#$%&' */
    0x00, 0x00, 0x00, 0x00, 0x00, 0x00, 0x00, 0x00, /* 28..2f    ()*+,-./ */
    0x0c, 0x0c, 0x0c, 0x0c, 0x0c, 0x0c, 0x0c, 0x0c, /* 30..37    01234567 */
    0x0c, 0x0c, 0x00, 0x00, 0x00, 0x00, 0x00, 0x00, /* 38..3f    89:;<=>? */

    0x00, 0x0a, 0x0a, 0x0a, 0x0a, 0x0a, 0x0a, 0x02, /* 40..47    @ABCDEFG */
    0x02, 0x02, 0x02, 0x02, 0x02, 0x02, 0x02, 0x02, /* 48..4f    HIJKLMNO */
    0x02, 0x02, 0x02, 0x02, 0x02, 0x02, 0x02, 0x02, /* 50..57    PQRSTUVW */
    0x02, 0x02, 0x02, 0x80, 0x00, 0x00, 0x00, 0x40, /* 58..5f    XYZ[\]^_ */
    0x80, 0x2a, 0x2a, 0x2a, 0x2a, 0x2a, 0x2a, 0x22, /* 60..67    `abcdefg */
    0x22, 0x22, 0x22, 0x22, 0x22, 0x22, 0x22, 0x22, /* 68..6f    hijklmno */
    0x22, 0x22, 0x22, 0x22, 0x22, 0x22, 0x22, 0x22, /* 70..77    pqrstuvw */
    0x22, 0x22, 0x22, 0x00, 0x00, 0x00, 0x00, 0x00, /* 78..7f    xyz{|}~. */

    0x40, 0x40, 0x40, 0x40, 0x40, 0x40, 0x40, 0x40, /* 80..87    ........ */
    0x40, 0x40, 0x40, 0x40, 0x40, 0x40, 0x40, 0x40, /* 88..8f    ........ */
    0x40, 0x40, 0x40, 0x40, 0x40, 0x40, 0x40, 0x40, /* 90..97    ........ */
    0x40, 0x40, 0x40, 0x40, 0x40, 0x40, 0x40, 0x40, /* 98..9f    ........ */
    0x40, 0x40, 0x40, 0x40, 0x40, 0x40, 0x40, 0x40, /* a0..a7    ........ */
    0x40, 0x40, 0x40, 0x40, 0x40, 0x40, 0x40, 0x40, /* a8..af    ........ */
    0x40, 0x40, 0x40, 0x40, 0x40, 0x40, 0x40, 0x40, /* b0..b7    ........ */
    0x40, 0x40, 0x40, 0x40, 0x40, 0x40, 0x40, 0x40, /* b8..bf    ........ */

    0x40, 0x40, 0x40, 0x40, 0x40, 0x40, 0x40, 0x40, /* c0..c7    ........ */
    0x40, 0x40, 0x40, 0x40, 0x40, 0x40, 0x40, 0x40, /* c8..cf    ........ */
    0x40, 0x40, 0x40, 0x40, 0x40, 0x40, 0x40, 0x40, /* d0..d7    ........ */
    0x40, 0x40, 0x40, 0x40, 0x40, 0x40, 0x40, 0x40, /* d8..df    ........ */
    0x40, 0x40, 0x40, 0x40, 0x40, 0x40, 0x40, 0x40, /* e0..e7    ........ */
    0x40, 0x40, 0x40, 0x40, 0x40, 0x40, 0x40, 0x40, /* e8..ef    ........ */
    0x40, 0x40, 0x40, 0x40, 0x40, 0x40, 0x40, 0x40, /* f0..f7    ........ */
    0x40, 0x40, 0x40, 0x40, 0x40, 0x40, 0x40, 0x40  /* f8..ff    ........ */
};

// TODO this can probably be simplified
#define IdChar(C) ((sqlite3CtypeMap[(unsigned char)C] & 0x46) != 0)

int sqlite3_complete(const char *zSql) {
	u8 state = 0; /* Current state, using numbers defined in header comment */
	u8 token;     /* Value of the next token */

	/* If triggers are not supported by this compile then the statement machine
	 ** used to detect the end of a statement is much simpler
	 */
	static const u8 trans[3][3] = {
	    /* Token:           */
	    /* State:       **  SEMI  WS  OTHER */
	    /* 0 INVALID: */ {
	        1,
	        0,
	        2,
	    },
	    /* 1   START: */
	    {
	        1,
	        1,
	        2,
	    },
	    /* 2  NORMAL: */
	    {
	        1,
	        2,
	        2,
	    },
	};

	while (*zSql) {
		switch (*zSql) {
		case ';': { /* A semicolon */
			token = tkSEMI;
			break;
		}
		case ' ':
		case '\r':
		case '\t':
		case '\n':
		case '\f': { /* White space is ignored */
			token = tkWS;
			break;
		}
		case '/': { /* C-style comments */
			if (zSql[1] != '*') {
				token = tkOTHER;
				break;
			}
			zSql += 2;
			while (zSql[0] && (zSql[0] != '*' || zSql[1] != '/')) {
				zSql++;
			}
			if (zSql[0] == 0)
				return 0;
			zSql++;
			token = tkWS;
			break;
		}
		case '-': { /* SQL-style comments from "--" to end of line */
			if (zSql[1] != '-') {
				token = tkOTHER;
				break;
			}
			while (*zSql && *zSql != '\n') {
				zSql++;
			}
			if (*zSql == 0)
				return state == 1;
			token = tkWS;
			break;
		}
		case '`': /* Grave-accent quoted symbols used by MySQL */
		case '"': /* single- and double-quoted strings */
		case '\'': {
			int c = *zSql;
			zSql++;
			while (*zSql && *zSql != c) {
				zSql++;
			}
			if (*zSql == 0)
				return 0;
			token = tkOTHER;
			break;
		}
		default: {

			if (IdChar((u8)*zSql)) {
				/* Keywords and unquoted identifiers */
				int nId;
				for (nId = 1; IdChar(zSql[nId]); nId++) {
				}
				token = tkOTHER;

				zSql += nId - 1;
			} else {
				/* Operators and special symbols */
				token = tkOTHER;
			}
			break;
		}
		}
		state = trans[state][token];
		zSql++;
	}
	return state == 1;
}

// length of varchar or blob value
int sqlite3_column_bytes(sqlite3_stmt *pStmt, int iCol) {

	if (!pStmt || iCol < 0 || pStmt->result->types.size() <= static_cast<size_t>(iCol))
		return 0;

	// checks if the current column is initialized
	if (!pStmt->current_text) {
		if (!sqlite3_column_text(pStmt, iCol) && !sqlite3_column_blob(pStmt, iCol)) {
			return 0;
		}
	}
	sqlite3_string_buffer *col_text = &pStmt->current_text[iCol];
	if (!col_text->data) {
		if (!sqlite3_column_text(pStmt, iCol) && !sqlite3_column_blob(pStmt, iCol)) {
			return 0;
		}
		col_text = &pStmt->current_text[iCol];
	}

	return col_text->data_len;
}

sqlite3_value *sqlite3_column_value(sqlite3_stmt *, int iCol) {
	fprintf(stderr, "sqlite3_column_value: unsupported.\n");
	return nullptr;
}

int sqlite3_db_config(sqlite3 *, int op, ...) {
	fprintf(stderr, "sqlite3_db_config: unsupported.\n");
	return -1;
}

int sqlite3_get_autocommit(sqlite3 *db) {
	return db->con->context->transaction.IsAutoCommit();
}

int sqlite3_limit(sqlite3 *, int id, int newVal) {
	fprintf(stderr, "sqlite3_limit: unsupported.\n");
	return -1;
}

int sqlite3_stmt_readonly(sqlite3_stmt *pStmt) {
	fprintf(stderr, "sqlite3_stmt_readonly: unsupported.\n");
	return -1;
}

// TODO pretty easy schema lookup
int sqlite3_table_column_metadata(sqlite3 *db,             /* Connection handle */
                                  const char *zDbName,     /* Database name or NULL */
                                  const char *zTableName,  /* Table name */
                                  const char *zColumnName, /* Column name */
                                  char const **pzDataType, /* OUTPUT: Declared data type */
                                  char const **pzCollSeq,  /* OUTPUT: Collation sequence name */
                                  int *pNotNull,           /* OUTPUT: True if NOT NULL constraint exists */
                                  int *pPrimaryKey,        /* OUTPUT: True if column part of PK */
                                  int *pAutoinc            /* OUTPUT: True if column is auto-increment */
) {
	fprintf(stderr, "sqlite3_table_column_metadata: unsupported.\n");
	return -1;
}

const char *sqlite3_column_table_name(sqlite3_stmt *pStmt, int iCol) {
	if (!pStmt || !pStmt->prepared) {
		return nullptr;
	}

	auto &&names = pStmt->prepared->GetNames();
	if (iCol < 0 || names.size() <= static_cast<size_t>(iCol)) {
		return nullptr;
	}

	return names[iCol].c_str();
}

const char *sqlite3_column_decltype(sqlite3_stmt *pStmt, int iCol) {
	if (!pStmt || !pStmt->prepared) {
		return nullptr;
	}

	auto &&types = pStmt->prepared->GetTypes();
	if (iCol < 0 || types.size() <= static_cast<size_t>(iCol)) {
		return nullptr;
	}

	auto column_type = types[iCol];
	switch (column_type.id()) {
	case LogicalTypeId::BOOLEAN:
		return "BOOLEAN";
	case LogicalTypeId::TINYINT:
		return "TINYINT";
	case LogicalTypeId::SMALLINT:
		return "SMALLINT";
	case LogicalTypeId::INTEGER:
		return "INTEGER";
	case LogicalTypeId::BIGINT:
		return "BIGINT";
	case LogicalTypeId::FLOAT:
		return "FLOAT";
	case LogicalTypeId::DOUBLE:
		return "DOUBLE";
	case LogicalTypeId::DECIMAL:
		return "DECIMAL";
	case LogicalTypeId::DATE:
		return "DATE";
	case LogicalTypeId::TIME:
		return "TIME";
	case LogicalTypeId::TIMESTAMP:
	case LogicalTypeId::TIMESTAMP_NS:
	case LogicalTypeId::TIMESTAMP_MS:
	case LogicalTypeId::TIMESTAMP_SEC:
		return "TIMESTAMP";
	case LogicalTypeId::VARCHAR:
		return "VARCHAR";
	case LogicalTypeId::LIST:
		return "LIST";
	case LogicalTypeId::MAP:
		return "MAP";
	case LogicalTypeId::STRUCT:
		return "STRUCT";
	case LogicalTypeId::BLOB:
		return "BLOB";
	default:
		return NULL;
	}
	return NULL;
}

SQLITE_API int sqlite3_status64(int op, sqlite3_int64 *pCurrent, sqlite3_int64 *pHighwater, int resetFlag) {
	fprintf(stderr, "sqlite3_status64: unsupported.\n");
	return -1;
}

int sqlite3_stmt_status(sqlite3_stmt *, int op, int resetFlg) {
	fprintf(stderr, "sqlite3_stmt_status: unsupported.\n");
	return -1;
}

int sqlite3_file_control(sqlite3 *, const char *zDbName, int op, void *ptr) {
	switch (op) {
	case SQLITE_FCNTL_TEMPFILENAME: {
		auto char_arg = (char **)ptr;
		*char_arg = nullptr;
		return -1;
	}
	default:
		break;
	}
	fprintf(stderr, "sqlite3_file_control op %d: unsupported.\n", op);
	return -1;
}

int sqlite3_declare_vtab(sqlite3 *, const char *zSQL) {
	fprintf(stderr, "sqlite3_declare_vtab: unsupported.\n");
	return -1;
}

const char *sqlite3_vtab_collation(sqlite3_index_info *, int) {
	fprintf(stderr, "sqlite3_vtab_collation: unsupported.\n");
	return nullptr;
}

int sqlite3_sleep(int ms) {
	std::this_thread::sleep_for(std::chrono::milliseconds(ms));
	return ms;
}

int sqlite3_busy_timeout(sqlite3 *, int ms) {
	fprintf(stderr, "sqlite3_busy_timeout: unsupported.\n");
	return -1;
}

// unlikely to be supported

int sqlite3_trace_v2(sqlite3 *, unsigned uMask, int (*xCallback)(unsigned, void *, void *, void *), void *pCtx) {
	fprintf(stderr, "sqlite3_trace_v2: unsupported.\n");
	return -1;
}

int sqlite3_test_control(int op, ...) {
	fprintf(stderr, "sqlite3_test_control: unsupported.\n");
	return -1;
}

int sqlite3_enable_load_extension(sqlite3 *db, int onoff) {
	// fprintf(stderr, "sqlite3_enable_load_extension: unsupported.\n");
	return -1;
}

int sqlite3_load_extension(sqlite3 *db,       /* Load the extension into this database connection */
                           const char *zFile, /* Name of the shared library containing extension */
                           const char *zProc, /* Entry point.  Derived from zFile if 0 */
                           char **pzErrMsg    /* Put error message here if not 0 */
) {
	// fprintf(stderr, "sqlite3_load_extension: unsupported.\n");
	return -1;
}

int sqlite3_create_module(sqlite3 *db,             /* SQLite connection to register module with */
                          const char *zName,       /* Name of the module */
                          const sqlite3_module *p, /* Methods for the module */
                          void *pClientData        /* Client data for xCreate/xConnect */
) {
	// fprintf(stderr, "sqlite3_create_module: unsupported.\n");
	return -1;
}

int sqlite3_create_function(sqlite3 *db, const char *zFunctionName, int nArg, int eTextRep, void *pApp,
                            void (*xFunc)(sqlite3_context *, int, sqlite3_value **),
                            void (*xStep)(sqlite3_context *, int, sqlite3_value **),
                            void (*xFinal)(sqlite3_context *)) {
	if ((!xFunc && !xStep && !xFinal) || !zFunctionName || nArg < -1) {
		return SQLITE_MISUSE;
	}
	string fname = string(zFunctionName);

	// Scalar function
	if (!xFunc) {
		return SQLITE_MISUSE;
	}
	auto udf_sqlite3 = SQLiteUDFWrapper::CreateSQLiteScalarFunction(xFunc, db, pApp);
	LogicalType varargs = LogicalType::INVALID;
	if (nArg == -1) {
		varargs = LogicalType::ANY;
		nArg = 0;
	}

	duckdb::vector<LogicalType> argv_types(nArg);
	for (idx_t i = 0; i < (idx_t)nArg; ++i) {
		argv_types[i] = LogicalType::ANY;
	}

	UDFWrapper::RegisterFunction(fname, argv_types, LogicalType::VARCHAR, udf_sqlite3, *(db->con->context), varargs);
	return SQLITE_OK;
}

int sqlite3_create_function_v2(sqlite3 *db, const char *zFunctionName, int nArg, int eTextRep, void *pApp,
                               void (*xFunc)(sqlite3_context *, int, sqlite3_value **),
                               void (*xStep)(sqlite3_context *, int, sqlite3_value **),
                               void (*xFinal)(sqlite3_context *), void (*xDestroy)(void *)) {
	return -1;
}

int sqlite3_set_authorizer(sqlite3 *, int (*xAuth)(void *, int, const char *, const char *, const char *, const char *),
                           void *pUserData) {
	fprintf(stderr, "sqlite3_set_authorizer: unsupported.\n");
	return -1;
}

// needed in shell timer
static int unixCurrentTimeInt64(sqlite3_vfs *NotUsed, sqlite3_int64 *piNow) {
	using namespace std::chrono;
	*piNow = (sqlite3_int64)duration_cast<milliseconds>(system_clock::now().time_since_epoch()).count();
	return SQLITE_OK;
}

static sqlite3_vfs static_sqlite3_virtual_file_systems[] = {{
    3,                    // int iVersion;            /* Structure version number (currently 3) */
    0,                    // int szOsFile;            /* Size of subclassed sqlite3_file */
    0,                    // int mxPathname;          /* Maximum file pathname length */
    nullptr,              // sqlite3_vfs *pNext;      /* Next registered VFS */
    "dummy",              // const char *zName;       /* Name of this virtual file system */
    nullptr,              // void *pAppData;          /* Pointer to application-specific data */
    nullptr,              // int (*xOpen)(sqlite3_vfs*, const char *zName, sqlite3_file*, int flags, int *pOutFlags);
    nullptr,              // int (*xDelete)(sqlite3_vfs*, const char *zName, int syncDir);
    nullptr,              // int (*xAccess)(sqlite3_vfs*, const char *zName, int flags, int *pResOut);
    nullptr,              // int (*xFullPathname)(sqlite3_vfs*, const char *zName, int nOut, char *zOut);
    nullptr,              // void *(*xDlOpen)(sqlite3_vfs*, const char *zFilename);
    nullptr,              // void (*xDlError)(sqlite3_vfs*, int nByte, char *zErrMsg);
    nullptr,              // void (*(*xDlSym)(sqlite3_vfs*,void*, const char *zSymbol))(void);
    nullptr,              // void (*xDlClose)(sqlite3_vfs*, void*);
    nullptr,              // int (*xRandomness)(sqlite3_vfs*, int nByte, char *zOut);
    nullptr,              // int (*xSleep)(sqlite3_vfs*, int microseconds);
    nullptr,              // int (*xCurrentTime)(sqlite3_vfs*, double*);
    nullptr,              // int (*xGetLastError)(sqlite3_vfs*, int, char *);
    unixCurrentTimeInt64, // int (*xCurrentTimeInt64)(sqlite3_vfs*, sqlite3_int64*);
    nullptr,              // int (*xSetSystemCall)(sqlite3_vfs*, const char *zName, sqlite3_syscall_ptr);
    nullptr,              // sqlite3_syscall_ptr (*xGetSystemCall)(sqlite3_vfs*, const char *zName);
    nullptr               // const char *(*xNextSystemCall)(sqlite3_vfs*, const char *zName);
}};

// virtual file system, providing some dummies to avoid crashes
sqlite3_vfs *sqlite3_vfs_find(const char *zVfsName) {
	// return a dummy because the shell does not check the return code.
	return static_sqlite3_virtual_file_systems;
}

int sqlite3_vfs_register(sqlite3_vfs *, int makeDflt) {
	// fprintf(stderr, "sqlite3_vfs_register: unsupported.\n");
	return -1;
}

// backups, unused

int sqlite3_backup_step(sqlite3_backup *p, int nPage) {
	fprintf(stderr, "sqlite3_backup_step: unsupported.\n");
	return -1;
}

int sqlite3_backup_finish(sqlite3_backup *p) {
	fprintf(stderr, "sqlite3_backup_finish: unsupported.\n");
	return -1;
}

sqlite3_backup *sqlite3_backup_init(sqlite3 *pDest,         /* Destination database handle */
                                    const char *zDestName,  /* Destination database name */
                                    sqlite3 *pSource,       /* Source database handle */
                                    const char *zSourceName /* Source database name */
) {
	fprintf(stderr, "sqlite3_backup_init: unsupported.\n");
	return nullptr;
}

// UDF support stuff, unused for now. These cannot be called as create_function above is disabled

SQLITE_API sqlite3 *sqlite3_context_db_handle(sqlite3_context *) {
	return nullptr;
}

void *sqlite3_user_data(sqlite3_context *context) {
	assert(context);
	return context->pFunc.pUserData;
}

#ifdef _WIN32
#include <windows.h>

static void *sqlite3MallocZero(size_t n) {
	auto res = sqlite3_malloc(n);
	assert(res);
	memset(res, 0, n);
	return res;
}

static LPWSTR winUtf8ToUnicode(const char *zText) {
	int nChar;
	LPWSTR zWideText;

	nChar = MultiByteToWideChar(CP_UTF8, 0, zText, -1, NULL, 0);
	if (nChar == 0) {
		return 0;
	}
	zWideText = (LPWSTR)sqlite3MallocZero(nChar * sizeof(WCHAR));
	if (zWideText == 0) {
		return 0;
	}
	nChar = MultiByteToWideChar(CP_UTF8, 0, zText, -1, zWideText, nChar);
	if (nChar == 0) {
		sqlite3_free(zWideText);
		zWideText = 0;
	}
	return zWideText;
}

static char *winUnicodeToMbcs(LPCWSTR zWideText, int useAnsi) {
	int nByte;
	char *zText;
	int codepage = useAnsi ? CP_ACP : CP_OEMCP;

	nByte = WideCharToMultiByte(codepage, 0, zWideText, -1, 0, 0, 0, 0);
	if (nByte == 0) {
		return 0;
	}
	zText = (char *)sqlite3MallocZero(nByte);
	if (zText == 0) {
		return 0;
	}
	nByte = WideCharToMultiByte(codepage, 0, zWideText, -1, zText, nByte, 0, 0);
	if (nByte == 0) {
		sqlite3_free(zText);
		zText = 0;
	}
	return zText;
}

static char *winUtf8ToMbcs(const char *zText, int useAnsi) {
	char *zTextMbcs;
	LPWSTR zTmpWide;

	zTmpWide = winUtf8ToUnicode(zText);
	if (zTmpWide == 0) {
		return 0;
	}
	zTextMbcs = winUnicodeToMbcs(zTmpWide, useAnsi);
	sqlite3_free(zTmpWide);
	return zTextMbcs;
}

SQLITE_API char *sqlite3_win32_utf8_to_mbcs_v2(const char *zText, int useAnsi) {
	return winUtf8ToMbcs(zText, useAnsi);
}

LPWSTR sqlite3_win32_utf8_to_unicode(const char *zText) {
	return winUtf8ToUnicode(zText);
}

static LPWSTR winMbcsToUnicode(const char *zText, int useAnsi) {
	int nByte;
	LPWSTR zMbcsText;
	int codepage = useAnsi ? CP_ACP : CP_OEMCP;

	nByte = MultiByteToWideChar(codepage, 0, zText, -1, NULL, 0) * sizeof(WCHAR);
	if (nByte == 0) {
		return 0;
	}
	zMbcsText = (LPWSTR)sqlite3MallocZero(nByte * sizeof(WCHAR));
	if (zMbcsText == 0) {
		return 0;
	}
	nByte = MultiByteToWideChar(codepage, 0, zText, -1, zMbcsText, nByte);
	if (nByte == 0) {
		sqlite3_free(zMbcsText);
		zMbcsText = 0;
	}
	return zMbcsText;
}

static char *winUnicodeToUtf8(LPCWSTR zWideText) {
	int nByte;
	char *zText;

	nByte = WideCharToMultiByte(CP_UTF8, 0, zWideText, -1, 0, 0, 0, 0);
	if (nByte == 0) {
		return 0;
	}
	zText = (char *)sqlite3MallocZero(nByte);
	if (zText == 0) {
		return 0;
	}
	nByte = WideCharToMultiByte(CP_UTF8, 0, zWideText, -1, zText, nByte, 0, 0);
	if (nByte == 0) {
		sqlite3_free(zText);
		zText = 0;
	}
	return zText;
}

static char *winMbcsToUtf8(const char *zText, int useAnsi) {
	char *zTextUtf8;
	LPWSTR zTmpWide;

	zTmpWide = winMbcsToUnicode(zText, useAnsi);
	if (zTmpWide == 0) {
		return 0;
	}
	zTextUtf8 = winUnicodeToUtf8(zTmpWide);
	sqlite3_free(zTmpWide);
	return zTextUtf8;
}

SQLITE_API char *sqlite3_win32_mbcs_to_utf8_v2(const char *zText, int useAnsi) {
	return winMbcsToUtf8(zText, useAnsi);
}

SQLITE_API char *sqlite3_win32_unicode_to_utf8(LPCWSTR zWideText) {
	return winUnicodeToUtf8(zWideText);
}

#endif

// TODO complain
SQLITE_API void sqlite3_result_blob(sqlite3_context *context, const void *blob, int n_bytes, void (*xDel)(void *)) {
	sqlite3_result_blob64(context, blob, n_bytes, xDel);
}

SQLITE_API void sqlite3_result_blob64(sqlite3_context *context, const void *blob, sqlite3_uint64 n_bytes,
                                      void (*xDel)(void *)) {
	if (!blob) {
		context->isError = SQLITE_MISUSE;
		return;
	}
	context->result.type = SQLiteTypeValue::BLOB;
	context->result.str = string((char *)blob, n_bytes);
	if (xDel && xDel != SQLITE_TRANSIENT) {
		xDel((void *)blob);
	}
}

SQLITE_API void sqlite3_result_double(sqlite3_context *context, double val) {
	context->result.u.r = val;
	context->result.type = SQLiteTypeValue::FLOAT;
}

SQLITE_API void sqlite3_result_error(sqlite3_context *context, const char *msg, int n_bytes) {
	context->isError = SQLITE_ERROR;
	sqlite3_result_text(context, msg, n_bytes, nullptr);
}

SQLITE_API void sqlite3_result_error16(sqlite3_context *context, const void *msg, int n_bytes) {
	fprintf(stderr, "sqlite3_result_error16: unsupported.\n");
}

SQLITE_API void sqlite3_result_error_toobig(sqlite3_context *context) {
	sqlite3_result_error(context, "string or blob too big", -1);
}

SQLITE_API void sqlite3_result_error_nomem(sqlite3_context *context) {
	sqlite3_result_error(context, "out of memory", -1);
}

SQLITE_API void sqlite3_result_error_code(sqlite3_context *context, int code) {
	string error_msg;
	switch (code) {
	case SQLITE_NOMEM:
		sqlite3_result_error_nomem(context);
		return;
	case SQLITE_TOOBIG:
		sqlite3_result_error_toobig(context);
		return;
	case SQLITE_ERROR:
		error_msg = "Generic error";
		break;
	case SQLITE_INTERNAL:
		error_msg = "Internal logic error in SQLite";
		break;
	case SQLITE_PERM:
		error_msg = "Access permission denied";
		break;
	case SQLITE_ABORT:
		error_msg = "Callback routine requested an abort";
		break;
	case SQLITE_BUSY:
		error_msg = "The database file is locked";
		break;
	case SQLITE_LOCKED:
		error_msg = "A table in the database is locked";
		break;
	case SQLITE_READONLY:
		error_msg = "Attempt to write a readonly database";
		break;
	case SQLITE_INTERRUPT:
		error_msg = "Operation terminated by sqlite3_interrupt(";
		break;
	case SQLITE_IOERR:
		error_msg = "Some kind of disk I/O error occurred";
		break;
	case SQLITE_CORRUPT:
		error_msg = "The database disk image is malformed";
		break;
	case SQLITE_NOTFOUND:
		error_msg = "Unknown opcode in sqlite3_file_control()";
		break;
	case SQLITE_FULL:
		error_msg = "Insertion failed because database is full";
		break;
	case SQLITE_CANTOPEN:
		error_msg = "Unable to open the database file";
		break;
	case SQLITE_PROTOCOL:
		error_msg = "Database lock protocol error";
		break;
	case SQLITE_EMPTY:
		error_msg = "Internal use only";
		break;
	case SQLITE_SCHEMA:
		error_msg = "The database schema changed";
		break;
	case SQLITE_CONSTRAINT:
		error_msg = "Abort due to constraint violation";
		break;
	case SQLITE_MISMATCH:
		error_msg = "Data type mismatch";
		break;
	case SQLITE_MISUSE:
		error_msg = "Library used incorrectly";
		break;
	case SQLITE_NOLFS:
		error_msg = "Uses OS features not supported on host";
		break;
	case SQLITE_AUTH:
		error_msg = "Authorization denied";
		break;
	case SQLITE_FORMAT:
		error_msg = "Not used";
		break;
	case SQLITE_RANGE:
		error_msg = "2nd parameter to sqlite3_bind out of range";
		break;
	case SQLITE_NOTADB:
		error_msg = "File opened that is not a database file";
		break;
	default:
		error_msg = "unknown error code";
		break;
	}
	sqlite3_result_error(context, error_msg.c_str(), error_msg.size());
}

SQLITE_API void sqlite3_result_int(sqlite3_context *context, int val) {
	sqlite3_result_int64(context, val);
}

SQLITE_API void sqlite3_result_int64(sqlite3_context *context, sqlite3_int64 val) {
	context->result.u.i = val;
	context->result.type = SQLiteTypeValue::INTEGER;
}

SQLITE_API void sqlite3_result_null(sqlite3_context *context) {
	context->result.type = SQLiteTypeValue::NULL_VALUE;
}

SQLITE_API void sqlite3_result_text(sqlite3_context *context, const char *str_c, int n_chars, void (*xDel)(void *)) {
	if (!str_c) {
		context->isError = SQLITE_MISUSE;
		return;
	}
	if (n_chars < 0) {
		n_chars = strlen(str_c);
	}

	auto utf_type = Utf8Proc::Analyze(str_c, n_chars);
	if (utf_type == UnicodeType::INVALID) {
		context->isError = SQLITE_MISUSE;
		return;
	}
	context->result = CastToSQLiteValue::Operation<string_t>(string_t(str_c, n_chars));
	if (xDel && xDel != SQLITE_TRANSIENT) {
		xDel((void *)str_c);
	}
}

SQLITE_API void sqlite3_result_text64(sqlite3_context *, const char *, sqlite3_uint64, void (*)(void *),
                                      unsigned char encoding) {
}

SQLITE_API void sqlite3_result_text16(sqlite3_context *, const void *, int, void (*)(void *)) {
}

SQLITE_API void sqlite3_result_text16le(sqlite3_context *, const void *, int, void (*)(void *)) {
}

SQLITE_API void sqlite3_result_text16be(sqlite3_context *, const void *, int, void (*)(void *)) {
}

SQLITE_API void sqlite3_result_value(sqlite3_context *, sqlite3_value *) {
}

SQLITE_API void sqlite3_result_pointer(sqlite3_context *, void *, const char *, void (*)(void *)) {
}

SQLITE_API void sqlite3_result_zeroblob(sqlite3_context *, int n) {
}

SQLITE_API int sqlite3_result_zeroblob64(sqlite3_context *, sqlite3_uint64 n) {
	return -1;
}

const void *sqlite3_value_blob(sqlite3_value *pVal) {
	return sqlite3_value_text(pVal);
}

double sqlite3_value_double(sqlite3_value *pVal) {
	if (!pVal) {
		pVal->db->errCode = SQLITE_MISUSE;
		return 0.0;
	}
	switch (pVal->type) {
	case SQLiteTypeValue::FLOAT:
		return pVal->u.r;
	case SQLiteTypeValue::INTEGER:
		return (double)pVal->u.i;
	case SQLiteTypeValue::TEXT:
	case SQLiteTypeValue::BLOB:
		double res;
		if (TryCast::Operation<string_t, double>(string_t(pVal->str), res)) {
			return res;
		}
		break;
	default:
		break;
	}
	pVal->db->errCode = SQLITE_MISMATCH;
	return 0.0;
}

int sqlite3_value_int(sqlite3_value *pVal) {
	int64_t res = sqlite3_value_int64(pVal);
	if (res >= NumericLimits<int>::Minimum() && res <= NumericLimits<int>::Maximum()) {
		return res;
	}
	pVal->db->errCode = SQLITE_MISMATCH;
	return 0;
}

sqlite3_int64 sqlite3_value_int64(sqlite3_value *pVal) {
	if (!pVal) {
		pVal->db->errCode = SQLITE_MISUSE;
		return 0;
	}
	int64_t res;
	switch (pVal->type) {
	case SQLiteTypeValue::INTEGER:
		return pVal->u.i;
	case SQLiteTypeValue::FLOAT:
		if (TryCast::Operation<double, int64_t>(pVal->u.r, res)) {
			return res;
		}
		break;
	case SQLiteTypeValue::TEXT:
	case SQLiteTypeValue::BLOB:
		if (TryCast::Operation<string_t, int64_t>(string_t(pVal->str), res)) {
			return res;
		}
		break;
	default:
		break;
	}
	pVal->db->errCode = SQLITE_MISMATCH;
	return 0;
}

void *sqlite3_value_pointer(sqlite3_value *, const char *) {
	return nullptr;
}

const unsigned char *sqlite3_value_text(sqlite3_value *pVal) {
	if (!pVal) {
		pVal->db->errCode = SQLITE_MISUSE;
		return nullptr;
	}
	if (pVal->type == SQLiteTypeValue::TEXT || pVal->type == SQLiteTypeValue::BLOB) {
		return (const unsigned char *)pVal->str.c_str();
	}

	if (pVal->type == SQLiteTypeValue::INTEGER || pVal->type == SQLiteTypeValue::FLOAT) {
		Value value = (pVal->type == SQLiteTypeValue::INTEGER) ? Value::BIGINT(pVal->u.i) : Value::DOUBLE(pVal->u.r);
		if (!value.DefaultTryCastAs(LogicalType::VARCHAR)) {
			pVal->db->errCode = SQLITE_NOMEM;
			return nullptr;
		}
		auto &str_val = StringValue::Get(value);
		*pVal = CastToSQLiteValue::Operation<string_t>(string_t(str_val));
		return (const unsigned char *)pVal->str.c_str();
	}
	if (pVal->type == SQLiteTypeValue::NULL_VALUE) {
		return nullptr;
	}
	pVal->db->errCode = SQLITE_MISMATCH;
	return nullptr;
}

SQLITE_API const void *sqlite3_value_text16(sqlite3_value *) {
	return nullptr;
}

SQLITE_API const void *sqlite3_value_text16le(sqlite3_value *) {
	return nullptr;
}

SQLITE_API const void *sqlite3_value_text16be(sqlite3_value *) {
	return nullptr;
}

SQLITE_API int sqlite3_value_bytes(sqlite3_value *pVal) {
	if (pVal->type == SQLiteTypeValue::TEXT || pVal->type == SQLiteTypeValue::BLOB) {
		return pVal->str.size();
	}
	return 0;
}

SQLITE_API int sqlite3_value_bytes16(sqlite3_value *) {
	return 0;
}

SQLITE_API int sqlite3_value_type(sqlite3_value *pVal) {
	return (int)pVal->type;
}

SQLITE_API int sqlite3_value_numeric_type(sqlite3_value *) {
	return 0;
}

SQLITE_API int sqlite3_value_nochange(sqlite3_value *) {
	return 0;
}

SQLITE_API sqlite3_value *sqlite3_value_dup(const sqlite3_value *val) {
	return new sqlite3_value(*val);
}

SQLITE_API void sqlite3_value_free(sqlite3_value *val) {
	if (!val) {
		return;
	}
	delete val;
}

SQLITE_API void *sqlite3_aggregate_context(sqlite3_context *, int nBytes) {
	fprintf(stderr, "sqlite3_aggregate_context: unsupported.\n");

	return nullptr;
}

SQLITE_API int sqlite3_create_collation(sqlite3 *, const char *zName, int eTextRep, void *pArg,
                                        int (*xCompare)(void *, int, const void *, int, const void *)) {
	return SQLITE_ERROR;
}

SQLITE_API int sqlite3_create_window_function(sqlite3 *db, const char *zFunctionName, int nArg, int eTextRep,
                                              void *pApp, void (*xStep)(sqlite3_context *, int, sqlite3_value **),
                                              void (*xFinal)(sqlite3_context *), void (*xValue)(sqlite3_context *),
                                              void (*xInverse)(sqlite3_context *, int, sqlite3_value **),
                                              void (*xDestroy)(void *)) {
	// commented for now because such error message prevents the shell-test.py to pass
	//	fprintf(stderr, "sqlite3_create_window_function: unsupported.\n");
	return SQLITE_ERROR;
}

SQLITE_API sqlite3 *sqlite3_db_handle(sqlite3_stmt *s) {
	return s->db;
}

SQLITE_API char *sqlite3_expanded_sql(sqlite3_stmt *pStmt) {
	fprintf(stderr, "sqlite3_expanded_sql: unsupported.\n");
	return nullptr;
}

SQLITE_API int sqlite3_keyword_check(const char *str, int len) {
	return Parser::IsKeyword(std::string(str, len));
}

SQLITE_API int sqlite3_keyword_count(void) {
	fprintf(stderr, "sqlite3_keyword_count: unsupported.\n");
	return 0;
}

SQLITE_API int sqlite3_keyword_name(int, const char **, int *) {
	fprintf(stderr, "sqlite3_keyword_name: unsupported.\n");
	return 0;
}

SQLITE_API void sqlite3_progress_handler(sqlite3 *, int, int (*)(void *), void *) {
	fprintf(stderr, "sqlite3_progress_handler: unsupported.\n");
}

SQLITE_API int sqlite3_stmt_isexplain(sqlite3_stmt *pStmt) {
	if (!pStmt || !pStmt->prepared) {
		return 0;
	}
	return pStmt->prepared->GetStatementType() == StatementType::EXPLAIN_STATEMENT;
}

SQLITE_API int sqlite3_vtab_config(sqlite3 *, int op, ...) {
	fprintf(stderr, "sqlite3_vtab_config: unsupported.\n");
	return SQLITE_ERROR;
}

SQLITE_API int sqlite3_busy_handler(sqlite3 *, int (*)(void *, int), void *) {
	return SQLITE_ERROR;
}

SQLITE_API int sqlite3_get_table(sqlite3 *db,       /* An open database */
                                 const char *zSql,  /* SQL to be evaluated */
                                 char ***pazResult, /* Results of the query */
                                 int *pnRow,        /* Number of result rows written here */
                                 int *pnColumn,     /* Number of result columns written here */
                                 char **pzErrmsg    /* Error msg written here */
) {
	fprintf(stderr, "sqlite3_get_table: unsupported.\n");
	return SQLITE_ERROR;
}

SQLITE_API void sqlite3_free_table(char **result) {
	fprintf(stderr, "sqlite3_free_table: unsupported.\n");
}

SQLITE_API int sqlite3_prepare(sqlite3 *db,           /* Database handle */
                               const char *zSql,      /* SQL statement, UTF-8 encoded */
                               int nByte,             /* Maximum length of zSql in bytes. */
                               sqlite3_stmt **ppStmt, /* OUT: Statement handle */
                               const char **pzTail    /* OUT: Pointer to unused portion of zSql */
) {
	return sqlite3_prepare_v2(db, zSql, nByte, ppStmt, pzTail);
}

SQLITE_API void *sqlite3_trace(sqlite3 *, void (*xTrace)(void *, const char *), void *) {
	fprintf(stderr, "sqlite3_trace: unsupported.\n");
	return nullptr;
}

SQLITE_API void *sqlite3_profile(sqlite3 *, void (*xProfile)(void *, const char *, sqlite3_uint64), void *) {
	fprintf(stderr, "sqlite3_profile: unsupported.\n");
	return nullptr;
}

SQLITE_API int sqlite3_libversion_number(void) {
	return SQLITE_VERSION_NUMBER;
}

SQLITE_API int sqlite3_threadsafe(void) {
	return SQLITE_OK;
}

SQLITE_API sqlite3_mutex *sqlite3_mutex_alloc(int) {
	fprintf(stderr, "sqlite3_mutex_alloc: unsupported.\n");
	return nullptr;
}

SQLITE_API void sqlite3_mutex_free(sqlite3_mutex *) {
	fprintf(stderr, "sqlite3_mutex_free: unsupported.\n");
}

SQLITE_API int sqlite3_extended_result_codes(sqlite3 *db, int onoff) {
	fprintf(stderr, "sqlite3_extended_result_codes: unsupported.\n");
	return SQLITE_ERROR;
}

SQLITE_API void *sqlite3_update_hook(sqlite3 *db, /* Attach the hook to this database */
                                     void (*xCallback)(void *, int, char const *, char const *, sqlite_int64),
                                     void *pArg /* Argument to the function */
) {
	fprintf(stderr, "sqlite3_update_hook: unsupported.\n");
	return nullptr;
}

SQLITE_API void sqlite3_log(int iErrCode, const char *zFormat, ...) {
	fprintf(stderr, "sqlite3_log: unsupported.\n");
}

SQLITE_API int sqlite3_unlock_notify(sqlite3 *db, void (*xNotify)(void **, int), void *pArg) {
	fprintf(stderr, "sqlite3_unlock_notify: unsupported.\n");
	return SQLITE_ERROR;
}

SQLITE_API void *sqlite3_get_auxdata(sqlite3_context *pCtx, int iArg) {
	fprintf(stderr, "sqlite3_get_auxdata: unsupported.\n");
	return nullptr;
}

SQLITE_API void *sqlite3_rollback_hook(sqlite3 *db,               /* Attach the hook to this database */
                                       void (*xCallback)(void *), /* Callback function */
                                       void *pArg                 /* Argument to the function */
) {
	fprintf(stderr, "sqlite3_rollback_hook: unsupported.\n");
	return nullptr;
}

SQLITE_API void *sqlite3_commit_hook(sqlite3 *db,              /* Attach the hook to this database */
                                     int (*xCallback)(void *), /* Function to invoke on each commit */
                                     void *pArg                /* Argument to the function */
) {
	fprintf(stderr, "sqlite3_commit_hook: unsupported.\n");
	return nullptr;
}

SQLITE_API int sqlite3_blob_open(sqlite3 *db,          /* The database connection */
                                 const char *zDb,      /* The attached database containing the blob */
                                 const char *zTable,   /* The table containing the blob */
                                 const char *zColumn,  /* The column containing the blob */
                                 sqlite_int64 iRow,    /* The row containing the glob */
                                 int wrFlag,           /* True -> read/write access, false -> read-only */
                                 sqlite3_blob **ppBlob /* Handle for accessing the blob returned here */
) {
	fprintf(stderr, "sqlite3_blob_open: unsupported.\n");
	return SQLITE_ERROR;
}

SQLITE_API const char *sqlite3_db_filename(sqlite3 *db, const char *zDbName) {
	fprintf(stderr, "sqlite3_db_filename: unsupported.\n");
	return nullptr;
}

SQLITE_API int sqlite3_stmt_busy(sqlite3_stmt *) {
	fprintf(stderr, "sqlite3_stmt_busy: unsupported.\n");
	return false;
}

SQLITE_API int sqlite3_bind_pointer(sqlite3_stmt *pStmt, int i, void *pPtr, const char *zPTtype,
                                    void (*xDestructor)(void *)) {
	fprintf(stderr, "sqlite3_bind_pointer: unsupported.\n");
	return SQLITE_ERROR;
}

SQLITE_API int sqlite3_create_module_v2(sqlite3 *db,                   /* Database in which module is registered */
                                        const char *zName,             /* Name assigned to this module */
                                        const sqlite3_module *pModule, /* The definition of the module */
                                        void *pAux,                    /* Context pointer for xCreate/xConnect */
                                        void (*xDestroy)(void *)       /* Module destructor function */
) {
	fprintf(stderr, "sqlite3_create_module_v2: unsupported.\n");
	return SQLITE_ERROR;
}

SQLITE_API int sqlite3_blob_write(sqlite3_blob *, const void *z, int n, int iOffset) {
	fprintf(stderr, "sqlite3_blob_write: unsupported.\n");
	return SQLITE_ERROR;
}

SQLITE_API void sqlite3_set_auxdata(sqlite3_context *, int N, void *, void (*)(void *)) {
	fprintf(stderr, "sqlite3_set_auxdata: unsupported.\n");
}

SQLITE_API sqlite3_stmt *sqlite3_next_stmt(sqlite3 *pDb, sqlite3_stmt *pStmt) {
	fprintf(stderr, "sqlite3_next_stmt: unsupported.\n");
	return nullptr;
}

SQLITE_API int sqlite3_collation_needed(sqlite3 *, void *, void (*)(void *, sqlite3 *, int eTextRep, const char *)) {
	fprintf(stderr, "sqlite3_collation_needed: unsupported.\n");
	return SQLITE_ERROR;
}

SQLITE_API int sqlite3_create_collation_v2(sqlite3 *, const char *zName, int eTextRep, void *pArg,
                                           int (*xCompare)(void *, int, const void *, int, const void *),
                                           void (*xDestroy)(void *)) {
	fprintf(stderr, "sqlite3_create_collation_v2: unsupported.\n");
	return SQLITE_ERROR;
}<|MERGE_RESOLUTION|>--- conflicted
+++ resolved
@@ -41,11 +41,7 @@
 
 struct sqlite3_string_buffer {
 	//! String data
-<<<<<<< HEAD
-	duckdb::unique_ptr<char[]> data;
-=======
 	duckdb::unsafe_unique_array<char> data;
->>>>>>> da69aeaa
 	//! String length
 	int data_len;
 };
@@ -120,13 +116,9 @@
 		    "extensions are disabled by configuration.\nStart the shell with the -unsigned parameter to allow this "
 		    "(e.g. duckdb -unsigned).");
 		pDb->db = make_uniq<DuckDB>(filename, &config);
-<<<<<<< HEAD
-		pDb->db->LoadExtension<SQLAutoCompleteExtension>();
-=======
 #ifdef SHELL_INLINE_AUTOCOMPLETE
 		pDb->db->LoadExtension<AutocompleteExtension>();
 #endif
->>>>>>> da69aeaa
 		pDb->con = make_uniq<Connection>(*pDb->db);
 	} catch (const Exception &ex) {
 		if (pDb) {
@@ -184,11 +176,7 @@
 		bool set_remainder = next_location < query.size();
 
 		// extract the first statement
-<<<<<<< HEAD
-		vector<duckdb::unique_ptr<SQLStatement>> statements;
-=======
 		duckdb::vector<duckdb::unique_ptr<SQLStatement>> statements;
->>>>>>> da69aeaa
 		statements.push_back(std::move(parser.statements[0]));
 
 		db->con->context->HandlePragmaStatements(statements);
@@ -577,11 +565,7 @@
 		if (!entry.data) {
 			// not initialized yet, convert the value and initialize it
 			auto &str_val = StringValue::Get(val);
-<<<<<<< HEAD
-			entry.data = duckdb::unique_ptr<char[]>(new char[str_val.size() + 1]);
-=======
 			entry.data = duckdb::make_unsafe_uniq_array<char>(str_val.size() + 1);
->>>>>>> da69aeaa
 			memcpy(entry.data.get(), str_val.c_str(), str_val.size() + 1);
 			entry.data_len = str_val.length();
 		}
@@ -606,11 +590,7 @@
 		if (!entry.data) {
 			// not initialized yet, convert the value and initialize it
 			auto &str_val = StringValue::Get(val);
-<<<<<<< HEAD
-			entry.data = duckdb::unique_ptr<char[]>(new char[str_val.size() + 1]);
-=======
 			entry.data = duckdb::make_unsafe_uniq_array<char>(str_val.size() + 1);
->>>>>>> da69aeaa
 			memcpy(entry.data.get(), str_val.c_str(), str_val.size() + 1);
 			entry.data_len = str_val.length();
 		}
