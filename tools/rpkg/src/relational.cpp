#include "cpp11.hpp"
#include "duckdb.hpp"
#include "typesr.hpp"
#include "rapi.hpp"

#include "R_ext/Random.h"

#include "duckdb/parser/expression/columnref_expression.hpp"
#include "duckdb/parser/expression/constant_expression.hpp"
#include "duckdb/parser/expression/function_expression.hpp"
#include "duckdb/parser/expression/comparison_expression.hpp"
#include "duckdb/parser/expression/conjunction_expression.hpp"
#include "duckdb/parser/expression/operator_expression.hpp"
#include "duckdb/parser/expression/cast_expression.hpp"
#include "duckdb/parser/expression/case_expression.hpp"
#include "duckdb/parser/expression/window_expression.hpp"

#include "duckdb/main/relation/filter_relation.hpp"
#include "duckdb/main/relation/projection_relation.hpp"
#include "duckdb/main/relation/aggregate_relation.hpp"
#include "duckdb/main/relation/order_relation.hpp"
#include "duckdb/main/relation/join_relation.hpp"
#include "duckdb/main/relation/cross_product_relation.hpp"
#include "duckdb/main/relation/setop_relation.hpp"
#include "duckdb/main/relation/limit_relation.hpp"
#include "duckdb/main/relation/distinct_relation.hpp"
#include "duckdb/main/relation/table_function_relation.hpp"

using namespace duckdb;
using namespace cpp11;

template <typename T, typename... ARGS>
external_pointer<T> make_external(const string &rclass, ARGS &&... args) {
	auto extptr = external_pointer<T>(new T(std::forward<ARGS>(args)...));
	((sexp)extptr).attr("class") = rclass;
	return extptr;
}

template <typename T, typename... ARGS>
external_pointer<T> make_external_prot(const string &rclass, SEXP prot, ARGS &&... args) {
	auto extptr = external_pointer<T>(new T(std::forward<ARGS>(args)...), true, true, prot);
	((sexp)extptr).attr("class") = rclass;
	return extptr;
}
// DuckDB Expressions

[[cpp11::register]] SEXP rapi_expr_reference(std::string name, std::string table) {
	if (name.size() == 0) {
		stop("expr_reference: Zero length name");
	}
	if (!table.empty()) {
		auto res = make_external<ColumnRefExpression>("duckdb_expr", name, table);
		res->alias = name; // TODO does this really make sense here?
		return res;
	} else {
		return make_external<ColumnRefExpression>("duckdb_expr", name);
	}
}

[[cpp11::register]] SEXP rapi_expr_constant(sexp val) {
	if (LENGTH(val) != 1) {
		stop("expr_constant: Need value of length one");
	}
	return make_external<ConstantExpression>("duckdb_expr", RApiTypes::SexpToValue(val, 0));
}

[[cpp11::register]] SEXP rapi_expr_function(std::string name, list args, list order_bys, list filter_bys) {
	if (name.size() == 0) {
		stop("expr_function: Zero length name");
	}
	vector<duckdb::unique_ptr<ParsedExpression>> children;
	for (auto arg : args) {
		children.push_back(expr_extptr_t(arg)->Copy());
		// remove the alias since it is assumed to be the name of the argument for the function
		// i.e if you have CREATE OR REPLACE MACRO eq(a, b) AS a = b
		// and a function expr_function("eq", list(expr_reference("left_b", left), expr_reference("right_b", right)))
		// then the macro gets called with eq(left_b=left.left_b, right_b=right.right_b)
		// and an error is thrown. If the alias is removed, the error is not thrown.
		children.back()->alias = "";
	}

	// For aggregates you can add orders
	auto order_modifier = make_uniq<OrderModifier>();
	for (expr_extptr_t expr : order_bys) {
		order_modifier->orders.emplace_back(OrderType::ASCENDING, OrderByNullType::NULLS_LAST, expr->Copy());
	}

	// For Aggregates you can add filters
	unique_ptr<ParsedExpression> filter_expr;
	if (filter_bys.size() == 1) {
		filter_expr = ((expr_extptr_t)filter_bys[0])->Copy();
	} else {
		vector<unique_ptr<ParsedExpression>> filters;
		for (expr_extptr_t expr : filter_bys) {
			filters.push_back(expr->Copy());
		}
		filter_expr = make_uniq<ConjunctionExpression>(ExpressionType::CONJUNCTION_AND, std::move(filters));
	}

	auto func_expr = make_external<FunctionExpression>("duckdb_expr", name, std::move(children));
	if (!order_bys.empty()) {
		func_expr->order_bys = std::move(order_modifier);
	}
	if (!filter_bys.empty()) {
		func_expr->filter = std::move(filter_expr);
	}
	return func_expr;
}

[[cpp11::register]] void rapi_expr_set_alias(duckdb::expr_extptr_t expr, std::string alias) {
	expr->alias = alias;
}

[[cpp11::register]] std::string rapi_expr_tostring(duckdb::expr_extptr_t expr) {
	return expr->ToString();
}

// DuckDB Relations

[[cpp11::register]] SEXP rapi_rel_from_df(duckdb::conn_eptr_t con, data_frame df, bool experimental) {
	if (!con || !con.get() || !con->conn) {
		stop("rel_from_df: Invalid connection");
	}
	if (df.size() == 0) {
		stop("rel_from_df: Invalid data frame");
	}

	named_parameter_map_t other_params;
	other_params["experimental"] = Value::BOOLEAN(experimental);
	auto alias = StringUtil::Format("dataframe_%d_%d", (uintptr_t)(SEXP)df,
	                                (int32_t)(NumericLimits<int32_t>::Maximum() * unif_rand()));
	auto rel =
	    con->conn->TableFunction("r_dataframe_scan", {Value::POINTER((uintptr_t)(SEXP)df)}, other_params)->Alias(alias);

	cpp11::writable::list prot = {df};

	auto res = sexp(make_external_prot<RelationWrapper>("duckdb_relation", prot, std::move(rel)));
	res.attr("df") = df;
	return res;
}

[[cpp11::register]] SEXP rapi_rel_filter(duckdb::rel_extptr_t rel, list exprs) {
	duckdb::unique_ptr<ParsedExpression> filter_expr;
	if (exprs.size() == 0) { // nop
		warning("rel_filter without filter expressions has no effect");
		return rel;
	} else if (exprs.size() == 1) {
		filter_expr = ((expr_extptr_t)exprs[0])->Copy();
	} else {
		vector<duckdb::unique_ptr<ParsedExpression>> filters;
		for (expr_extptr_t expr : exprs) {
			filters.push_back(expr->Copy());
		}
		filter_expr = make_uniq<ConjunctionExpression>(ExpressionType::CONJUNCTION_AND, std::move(filters));
	}
	auto res = std::make_shared<FilterRelation>(rel->rel, std::move(filter_expr));

	cpp11::writable::list prot = {rel};

	return make_external_prot<RelationWrapper>("duckdb_relation", prot, res);
}

[[cpp11::register]] SEXP rapi_rel_project(duckdb::rel_extptr_t rel, list exprs) {
	if (exprs.size() == 0) {
		warning("rel_project without projection expressions has no effect");
		return rel;
	}
	vector<duckdb::unique_ptr<ParsedExpression>> projections;
	vector<string> aliases;

	for (expr_extptr_t expr : exprs) {
		auto dexpr = expr->Copy();
		aliases.push_back(dexpr->alias.empty() ? dexpr->ToString() : dexpr->alias);
		projections.push_back(std::move(dexpr));
	}

	auto res = std::make_shared<ProjectionRelation>(rel->rel, std::move(projections), std::move(aliases));

	cpp11::writable::list prot = {rel};

	return make_external_prot<RelationWrapper>("duckdb_relation", prot, res);
}

[[cpp11::register]] SEXP rapi_rel_aggregate(duckdb::rel_extptr_t rel, list groups, list aggregates) {
	vector<duckdb::unique_ptr<ParsedExpression>> res_groups, res_aggregates;

	// TODO deal with empty groups
	vector<string> aliases;

	for (expr_extptr_t expr : groups) {
		res_groups.push_back(expr->Copy());
		res_aggregates.push_back(expr->Copy());
	}

	int aggr_idx = 0; // has to be int for - reasons
	auto aggr_names = aggregates.names();

	for (expr_extptr_t expr_p : aggregates) {
		auto expr = expr_p->Copy();
		if (aggr_names.size() > aggr_idx) {
			expr->alias = aggr_names[aggr_idx];
		}
		res_aggregates.push_back(std::move(expr));
		aggr_idx++;
	}

	auto res = std::make_shared<AggregateRelation>(rel->rel, std::move(res_aggregates), std::move(res_groups));

	cpp11::writable::list prot = {rel};

	return make_external_prot<RelationWrapper>("duckdb_relation", prot, res);
}

[[cpp11::register]] SEXP rapi_rel_order(duckdb::rel_extptr_t rel, list orders) {
	vector<OrderByNode> res_orders;

	for (expr_extptr_t expr : orders) {
		res_orders.emplace_back(OrderType::ASCENDING, OrderByNullType::NULLS_LAST, expr->Copy());
	}

	auto res = std::make_shared<OrderRelation>(rel->rel, std::move(res_orders));

	cpp11::writable::list prot = {rel};

	return make_external_prot<RelationWrapper>("duckdb_relation", prot, res);
}

static WindowBoundary StringToWindowBoundary(string &window_boundary) {
	if (window_boundary == "unbounded_preceding") {
		return WindowBoundary::UNBOUNDED_PRECEDING;
	} else if (window_boundary == "unbounded_following") {
		return WindowBoundary::UNBOUNDED_FOLLOWING;
	} else if (window_boundary == "current_row_range") {
		return WindowBoundary::CURRENT_ROW_RANGE;
	} else if (window_boundary == "current_row_rows") {
		return WindowBoundary::CURRENT_ROW_ROWS;
	} else if (window_boundary == "expr_preceding_rows") {
		return WindowBoundary::EXPR_PRECEDING_ROWS;
	} else if (window_boundary == "expr_following_rows") {
		return WindowBoundary::EXPR_FOLLOWING_ROWS;
	} else if (window_boundary == "expr_preceding_range") {
		return WindowBoundary::EXPR_PRECEDING_RANGE;
	} else {
		return WindowBoundary::EXPR_FOLLOWING_RANGE;
	}
}

<<<<<<< HEAD
=======
bool constant_expression_is_not_null(duckdb::expr_extptr_t expr) {
	if (expr->type == ExpressionType::VALUE_CONSTANT) {
		auto const_expr = expr->Cast<ConstantExpression>();
		return !const_expr.value.IsNull();
	}
	return true;
}

>>>>>>> da69aeaa
[[cpp11::register]] SEXP rapi_expr_window(duckdb::expr_extptr_t window_function, list partitions, list order_bys,
                                          std::string window_boundary_start, std::string window_boundary_end,
                                          duckdb::expr_extptr_t start_expr, duckdb::expr_extptr_t end_expr,
                                          duckdb::expr_extptr_t offset_expr, duckdb::expr_extptr_t default_expr) {

	if (!window_function || window_function->type != ExpressionType::FUNCTION) {
		stop("expected function expression");
	}

	auto &function = (FunctionExpression &)*window_function;
	auto window_type = WindowExpression::WindowToExpressionType(function.function_name);
	auto window_expr = make_external<WindowExpression>("duckdb_expr", window_type, "", "", function.function_name);

	for (expr_extptr_t expr : order_bys) {
		window_expr->orders.emplace_back(OrderType::ASCENDING, OrderByNullType::NULLS_LAST, expr->Copy());
<<<<<<< HEAD
	}

	if (function.filter) {
		window_expr->filter_expr = function.filter->Copy();
	}

=======
	}

	if (function.filter) {
		window_expr->filter_expr = function.filter->Copy();
	}

>>>>>>> da69aeaa
	window_expr->start = StringToWindowBoundary(window_boundary_start);
	window_expr->end = StringToWindowBoundary(window_boundary_end);
	for (auto &child : function.children) {
		window_expr->children.push_back(child->Copy());
	}
	for (expr_extptr_t partition : partitions) {
		window_expr->partitions.push_back(partition->Copy());
	}
<<<<<<< HEAD
	if (start_expr) {
		window_expr->start_expr = start_expr->Copy();
	}
	if (end_expr) {
		window_expr->end_expr = end_expr->Copy();
	}
	if (offset_expr) {
		window_expr->offset_expr = offset_expr->Copy();
	}
	if (default_expr) {
=======

	if (constant_expression_is_not_null(start_expr)) {
		window_expr->start_expr = start_expr->Copy();
	}
	if (constant_expression_is_not_null(end_expr)) {
		window_expr->end_expr = end_expr->Copy();
	}
	if (constant_expression_is_not_null(offset_expr)) {
		window_expr->offset_expr = offset_expr->Copy();
	}
	if (constant_expression_is_not_null(default_expr)) {
>>>>>>> da69aeaa
		window_expr->default_expr = default_expr->Copy();
	}

	return window_expr;
}

[[cpp11::register]] SEXP rapi_rel_join(duckdb::rel_extptr_t left, duckdb::rel_extptr_t right, list conds,
                                       std::string join) {
	auto join_type = JoinType::INNER;
	unique_ptr<ParsedExpression> cond;

	if (join == "left") {
		join_type = JoinType::LEFT;
	} else if (join == "right") {
		join_type = JoinType::RIGHT;
	} else if (join == "outer") {
		join_type = JoinType::OUTER;
	} else if (join == "semi") {
		join_type = JoinType::SEMI;
	} else if (join == "anti") {
		join_type = JoinType::ANTI;
	} else if (join == "cross") {
		auto res = std::make_shared<CrossProductRelation>(left->rel, right->rel);
		return make_external<RelationWrapper>("duckdb_relation", res);
	}

	if (conds.size() == 1) {
		cond = ((expr_extptr_t)conds[0])->Copy();
	} else {
		vector<duckdb::unique_ptr<ParsedExpression>> cond_args;
		for (expr_extptr_t expr : conds) {
			cond_args.push_back(expr->Copy());
		}
		cond = make_uniq<ConjunctionExpression>(ExpressionType::CONJUNCTION_AND, std::move(cond_args));
	}

	auto res = std::make_shared<JoinRelation>(left->rel, right->rel, std::move(cond), join_type);

	cpp11::writable::list prot = {left, right};

	return make_external_prot<RelationWrapper>("duckdb_relation", prot, res);
}

static SEXP result_to_df(duckdb::unique_ptr<QueryResult> res) {
	if (res->HasError()) {
		stop(res->GetError());
	}
	if (res->type == QueryResultType::STREAM_RESULT) {
		res = ((StreamQueryResult &)*res).Materialize();
	}
	D_ASSERT(res->type == QueryResultType::MATERIALIZED_RESULT);
	auto mat_res = (MaterializedQueryResult *)res.get();

	writable::integers row_names;
	row_names.push_back(NA_INTEGER);
	row_names.push_back(-mat_res->RowCount());

	// TODO this thing we can probably statically cache
	writable::strings classes;
	classes.push_back("tbl_df");
	classes.push_back("tbl");
	classes.push_back("data.frame");

	auto df = sexp(duckdb_execute_R_impl(mat_res, false));
	df.attr("class") = classes;
	df.attr("row.names") = row_names;
	return df;
}

[[cpp11::register]] SEXP rapi_rel_union_all(duckdb::rel_extptr_t rel_a, duckdb::rel_extptr_t rel_b) {
	auto res = std::make_shared<SetOpRelation>(rel_a->rel, rel_b->rel, SetOperationType::UNION);

	cpp11::writable::list prot = {rel_a, rel_b};

	return make_external_prot<RelationWrapper>("duckdb_relation", prot, res);
}

[[cpp11::register]] SEXP rapi_rel_limit(duckdb::rel_extptr_t rel, int64_t n) {

	cpp11::writable::list prot = {rel};

	return make_external_prot<RelationWrapper>("duckdb_relation", prot,
	                                           std::make_shared<LimitRelation>(rel->rel, n, 0));
}

[[cpp11::register]] SEXP rapi_rel_distinct(duckdb::rel_extptr_t rel) {

	cpp11::writable::list prot = {rel};

	return make_external_prot<RelationWrapper>("duckdb_relation", prot, std::make_shared<DistinctRelation>(rel->rel));
}

[[cpp11::register]] SEXP rapi_rel_to_df(duckdb::rel_extptr_t rel) {
	return result_to_df(rel->rel->Execute());
}

[[cpp11::register]] std::string rapi_rel_tostring(duckdb::rel_extptr_t rel) {
	return rel->rel->ToString();
}

[[cpp11::register]] std::string rapi_rel_to_sql(duckdb::rel_extptr_t rel) {
	return rel->rel->GetQueryNode()->ToString();
}

[[cpp11::register]] SEXP rapi_rel_explain(duckdb::rel_extptr_t rel) {
	return result_to_df(rel->rel->Explain());
}

[[cpp11::register]] std::string rapi_rel_alias(duckdb::rel_extptr_t rel) {
	return rel->rel->GetAlias();
}

// Call this function to avoid passing an empty list if an argument is optional
[[cpp11::register]] SEXP rapi_get_null_SEXP_ptr() {
	auto ret = make_external<ConstantExpression>("duckdb_null_ptr", nullptr);
	return ret;
}

[[cpp11::register]] SEXP rapi_rel_set_alias(duckdb::rel_extptr_t rel, std::string alias) {
	cpp11::writable::list prot = {rel};

	return make_external_prot<RelationWrapper>("duckdb_relation", prot, rel->rel->Alias(alias));
}

[[cpp11::register]] SEXP rapi_rel_sql(duckdb::rel_extptr_t rel, std::string sql) {
	auto res = rel->rel->Query("_", sql);
	if (res->HasError()) {
		stop(res->GetError());
	}
	return result_to_df(std::move(res));
}

[[cpp11::register]] SEXP rapi_rel_names(duckdb::rel_extptr_t rel) {
	auto ret = writable::strings();
	for (auto &col : rel->rel->Columns()) {
		ret.push_back(col.Name());
	}
	return (ret);
}

[[cpp11::register]] SEXP rapi_rel_set_intersect(duckdb::rel_extptr_t rel_a, duckdb::rel_extptr_t rel_b) {
	auto res = std::make_shared<SetOpRelation>(rel_a->rel, rel_b->rel, SetOperationType::INTERSECT);

	cpp11::writable::list prot = {rel_a, rel_b};

	return make_external_prot<RelationWrapper>("duckdb_relation", prot, res);
}

[[cpp11::register]] SEXP rapi_rel_set_diff(duckdb::rel_extptr_t rel_a, duckdb::rel_extptr_t rel_b) {
	auto res = std::make_shared<SetOpRelation>(rel_a->rel, rel_b->rel, SetOperationType::EXCEPT);

	cpp11::writable::list prot = {rel_a, rel_b};

	return make_external_prot<RelationWrapper>("duckdb_relation", prot, res);
}

[[cpp11::register]] SEXP rapi_rel_set_symdiff(duckdb::rel_extptr_t rel_a, duckdb::rel_extptr_t rel_b) {
	// symdiff implemented using the equation below
	// A symdiff B = (A except B) UNION (B except A)
	auto a_except_b = std::make_shared<SetOpRelation>(rel_a->rel, rel_b->rel, SetOperationType::EXCEPT);
	auto b_except_a = std::make_shared<SetOpRelation>(rel_b->rel, rel_a->rel, SetOperationType::EXCEPT);
	auto symdiff = std::make_shared<SetOpRelation>(a_except_b, b_except_a, SetOperationType::UNION);

	cpp11::writable::list prot = {rel_a, rel_b};

	return make_external_prot<RelationWrapper>("duckdb_relation", prot, symdiff);
<<<<<<< HEAD
=======
}

[[cpp11::register]] SEXP rapi_rel_from_table(duckdb::conn_eptr_t con, const std::string schema_name,
                                             const std::string table_name) {
	if (!con || !con.get() || !con->conn) {
		stop("rel_from_table: Invalid connection");
	}
	auto desc = make_uniq<TableDescription>();
	auto rel = con->conn->Table(schema_name, table_name);
	cpp11::writable::list prot = {};
	return make_external_prot<RelationWrapper>("duckdb_relation", prot, std::move(rel));
}

[[cpp11::register]] SEXP rapi_rel_from_table_function(duckdb::conn_eptr_t con, const std::string function_name,
                                                      list positional_parameters_sexps, list named_parameters_sexps) {
	if (!con || !con.get() || !con->conn) {
		stop("rel_from_table_function: Invalid connection");
	}
	vector<Value> positional_parameters;

	for (sexp parameter_sexp : positional_parameters_sexps) {
		if (LENGTH(parameter_sexp) < 1) {
			stop("rel_from_table_function: Can't have zero-length parameter");
		}
		positional_parameters.push_back(RApiTypes::SexpToValue(parameter_sexp, 0));
	}

	named_parameter_map_t named_parameters;

	auto names = named_parameters_sexps.names();
	if (names.size() != named_parameters_sexps.size()) {
		stop("rel_from_table_function: Named parameters need names");
	}
	R_xlen_t named_parameter_idx = 0;
	for (sexp parameter_sexp : named_parameters_sexps) {
		if (LENGTH(parameter_sexp) != 1) {
			stop("rel_from_table_function: Need scalar parameter");
		}
		named_parameters[names[named_parameter_idx]] = RApiTypes::SexpToValue(parameter_sexp, 0);
		named_parameter_idx++;
	}

	auto rel = con->conn->TableFunction(function_name, std::move(positional_parameters), std::move(named_parameters));
	return make_external<RelationWrapper>("duckdb_relation", std::move(rel));
>>>>>>> da69aeaa
}<|MERGE_RESOLUTION|>--- conflicted
+++ resolved
@@ -245,8 +245,6 @@
 	}
 }
 
-<<<<<<< HEAD
-=======
 bool constant_expression_is_not_null(duckdb::expr_extptr_t expr) {
 	if (expr->type == ExpressionType::VALUE_CONSTANT) {
 		auto const_expr = expr->Cast<ConstantExpression>();
@@ -255,7 +253,6 @@
 	return true;
 }
 
->>>>>>> da69aeaa
 [[cpp11::register]] SEXP rapi_expr_window(duckdb::expr_extptr_t window_function, list partitions, list order_bys,
                                           std::string window_boundary_start, std::string window_boundary_end,
                                           duckdb::expr_extptr_t start_expr, duckdb::expr_extptr_t end_expr,
@@ -271,21 +268,12 @@
 
 	for (expr_extptr_t expr : order_bys) {
 		window_expr->orders.emplace_back(OrderType::ASCENDING, OrderByNullType::NULLS_LAST, expr->Copy());
-<<<<<<< HEAD
 	}
 
 	if (function.filter) {
 		window_expr->filter_expr = function.filter->Copy();
 	}
 
-=======
-	}
-
-	if (function.filter) {
-		window_expr->filter_expr = function.filter->Copy();
-	}
-
->>>>>>> da69aeaa
 	window_expr->start = StringToWindowBoundary(window_boundary_start);
 	window_expr->end = StringToWindowBoundary(window_boundary_end);
 	for (auto &child : function.children) {
@@ -294,18 +282,6 @@
 	for (expr_extptr_t partition : partitions) {
 		window_expr->partitions.push_back(partition->Copy());
 	}
-<<<<<<< HEAD
-	if (start_expr) {
-		window_expr->start_expr = start_expr->Copy();
-	}
-	if (end_expr) {
-		window_expr->end_expr = end_expr->Copy();
-	}
-	if (offset_expr) {
-		window_expr->offset_expr = offset_expr->Copy();
-	}
-	if (default_expr) {
-=======
 
 	if (constant_expression_is_not_null(start_expr)) {
 		window_expr->start_expr = start_expr->Copy();
@@ -317,7 +293,6 @@
 		window_expr->offset_expr = offset_expr->Copy();
 	}
 	if (constant_expression_is_not_null(default_expr)) {
->>>>>>> da69aeaa
 		window_expr->default_expr = default_expr->Copy();
 	}
 
@@ -484,8 +459,6 @@
 	cpp11::writable::list prot = {rel_a, rel_b};
 
 	return make_external_prot<RelationWrapper>("duckdb_relation", prot, symdiff);
-<<<<<<< HEAD
-=======
 }
 
 [[cpp11::register]] SEXP rapi_rel_from_table(duckdb::conn_eptr_t con, const std::string schema_name,
@@ -530,5 +503,4 @@
 
 	auto rel = con->conn->TableFunction(function_name, std::move(positional_parameters), std::move(named_parameters));
 	return make_external<RelationWrapper>("duckdb_relation", std::move(rel));
->>>>>>> da69aeaa
 }