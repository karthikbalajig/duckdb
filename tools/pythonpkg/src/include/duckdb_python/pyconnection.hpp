--- conflicted
+++ resolved
@@ -55,13 +55,9 @@
 	static bool Exit(DuckDBPyConnection &self, const py::object &exc_type, const py::object &exc,
 	                 const py::object &traceback);
 
-<<<<<<< HEAD
 	static bool DetectAndGetEnvironment();
 	static bool IsJupyter();
-	static DuckDBPyConnection *DefaultConnection();
-=======
 	static shared_ptr<DuckDBPyConnection> DefaultConnection();
->>>>>>> bdd4bf55
 	static PythonImportCache *ImportCache();
 	static bool IsInteractive();
 
