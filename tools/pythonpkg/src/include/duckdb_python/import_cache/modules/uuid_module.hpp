--- conflicted
+++ resolved
@@ -19,15 +19,9 @@
 	static constexpr const char *Name = "uuid";
 
 public:
-<<<<<<< HEAD
-	UUIDCacheItem() : PythonImportCacheItem("uuid"), UUID("UUID", this) {
-	}
-	~UUIDCacheItem() override {
-=======
 	UuidCacheItem() : PythonImportCacheItem("uuid"), UUID("UUID", this) {
 	}
 	~UuidCacheItem() override {
->>>>>>> b339dee0
 	}
 
 	PythonImportCacheItem UUID;
