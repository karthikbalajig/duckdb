#include "duckdb_python/pyrelation.hpp"
#include "duckdb_python/pyconnection.hpp"
#include "duckdb_python/pyresult.hpp"
#include "duckdb/parser/qualified_name.hpp"
#include "duckdb/main/client_context.hpp"
#include "duckdb_python/vector_conversion.hpp"
#include "duckdb_python/pandas_type.hpp"
#include "duckdb/main/relation/query_relation.hpp"
#include "duckdb/parser/parser.hpp"
#include "duckdb/main/relation/view_relation.hpp"
#include "duckdb/function/pragma/pragma_functions.hpp"
#include "duckdb/parser/statement/pragma_statement.hpp"

namespace duckdb {

static void InitializeReadOnlyProperties(py::class_<DuckDBPyRelation> &m) {
	m.def_property_readonly("type", &DuckDBPyRelation::Type, "Get the type of the relation.")
	    .def_property_readonly("columns", &DuckDBPyRelation::Columns,
	                           "Return a list containing the names of the columns of the relation.")
	    .def_property_readonly("types", &DuckDBPyRelation::ColumnTypes,
	                           "Return a list containing the types of the columns of the relation.")
	    .def_property_readonly("dtypes", &DuckDBPyRelation::ColumnTypes,
	                           "Return a list containing the types of the columns of the relation.")
	    .def_property_readonly("description", &DuckDBPyRelation::Description, "Return the description of the result")
	    .def_property_readonly("alias", &DuckDBPyRelation::GetAlias, "Get the name of the current alias")
	    .def("__len__", &DuckDBPyRelation::Length, "Number of rows in relation.")
	    .def_property_readonly("shape", &DuckDBPyRelation::Shape, " Tuple of # of rows, # of columns in relation.");
}

static void InitializeConsumers(py::class_<DuckDBPyRelation> &m) {
	m.def("execute", &DuckDBPyRelation::Execute, "Transform the relation into a result set")
	    .def("close", &DuckDBPyRelation::Close, "Closes the result");

	DefineMethod({"to_parquet", "write_parquet"}, m, &DuckDBPyRelation::ToParquet,
	             "Write the relation object to a Parquet file in 'file_name'", py::arg("file_name"), py::kw_only(),
	             py::arg("compression") = py::none());

	DefineMethod(
	    {"to_csv", "write_csv"}, m, &DuckDBPyRelation::ToCSV, "Write the relation object to a CSV file in 'file_name'",
	    py::arg("file_name"), py::kw_only(), py::arg("sep") = py::none(), py::arg("na_rep") = py::none(),
	    py::arg("header") = py::none(), py::arg("quotechar") = py::none(), py::arg("escapechar") = py::none(),
	    py::arg("date_format") = py::none(), py::arg("timestamp_format") = py::none(), py::arg("quoting") = py::none(),
	    py::arg("encoding") = py::none(), py::arg("compression") = py::none());

	m.def("fetchone", &DuckDBPyRelation::FetchOne, "Execute and fetch a single row as a tuple")
	    .def("fetchmany", &DuckDBPyRelation::FetchMany, "Execute and fetch the next set of rows as a list of tuples",
	         py::arg("size") = 1)
	    .def("fetchall", &DuckDBPyRelation::FetchAll, "Execute and fetch all rows as a list of tuples")
	    .def("fetchnumpy", &DuckDBPyRelation::FetchNumpy,
	         "Execute and fetch all rows as a Python dict mapping each column to one numpy arrays")
	    .def("df", &DuckDBPyRelation::FetchDF, "Execute and fetch all rows as a pandas DataFrame", py::kw_only(),
	         py::arg("date_as_object") = false)
	    .def("fetchdf", &DuckDBPyRelation::FetchDF, "Execute and fetch all rows as a pandas DataFrame", py::kw_only(),
	         py::arg("date_as_object") = false)
	    .def("to_df", &DuckDBPyRelation::FetchDF, "Execute and fetch all rows as a pandas DataFrame", py::kw_only(),
	         py::arg("date_as_object") = false)
	    .def("arrow", &DuckDBPyRelation::ToArrowTable, "Execute and fetch all rows as an Arrow Table",
	         py::arg("batch_size") = 1000000)
	    .def("fetch_arrow_table", &DuckDBPyRelation::ToArrowTable, "Execute and fetch all rows as an Arrow Table",
	         py::arg("batch_size") = 1000000)
	    .def("to_arrow_table", &DuckDBPyRelation::ToArrowTable, "Execute and fetch all rows as an Arrow Table",
	         py::arg("batch_size") = 1000000)
	    .def("pl", &DuckDBPyRelation::ToPolars, "Execute and fetch all rows as a Polars DataFrame",
	         py::arg("batch_size") = 1000000)
	    .def("torch", &DuckDBPyRelation::FetchPyTorch, "Fetch a result as dict of PyTorch Tensors")
<<<<<<< HEAD
=======
	    .def("tf", &DuckDBPyRelation::FetchTF, "Fetch a result as dict of TensorFlow Tensors")
>>>>>>> 79f6a623
	    .def("record_batch", &DuckDBPyRelation::ToRecordBatch,
	         "Execute and return an Arrow Record Batch Reader that yields all rows", py::arg("batch_size") = 1000000)
	    .def("fetch_arrow_reader", &DuckDBPyRelation::ToRecordBatch,
	         "Execute and return an Arrow Record Batch Reader that yields all rows", py::arg("batch_size") = 1000000);
}

static void InitializeAggregates(py::class_<DuckDBPyRelation> &m) {
	m.def("sum", &DuckDBPyRelation::Sum,
	      "Compute the aggregate sum of a single column or a list of columns by the optional groups on the relation",
	      py::arg("sum_aggr"), py::arg("group_expr") = "")
	    .def("count", &DuckDBPyRelation::Count,
	         "Compute the aggregate count of a single column or a list of columns by the optional groups on the "
	         "relation",
	         py::arg("count_aggr"), py::arg("group_expr") = "")
	    .def("median", &DuckDBPyRelation::Median,
	         "Compute the aggregate median of a single column or a list of columns by the optional groups on the "
	         "relation",
	         py::arg("median_aggr"), py::arg("group_expr") = "")
	    .def("quantile", &DuckDBPyRelation::Quantile,
	         "Compute the quantile of a single column or a list of columns by the optional groups on the relation",
	         py::arg("q"), py::arg("quantile_aggr"), py::arg("group_expr") = "")
	    .def("min", &DuckDBPyRelation::Min,
	         "Compute the aggregate min of a single column or a list of columns by the optional groups on the relation",
	         py::arg("min_aggr"), py::arg("group_expr") = "")
	    .def("max", &DuckDBPyRelation::Max,
	         "Compute the aggregate max of a single column or a list of columns by the optional groups on the relation",
	         py::arg("max_aggr"), py::arg("group_expr") = "")
	    .def(
	        "mean", &DuckDBPyRelation::Mean,
	        "Compute the aggregate mean of a single column or a list of columns by the optional groups on the relation",
	        py::arg("mean_aggr"), py::arg("group_expr") = "")
	    .def("var", &DuckDBPyRelation::Var,
	         "Compute the variance of a single column or a list of columns by the optional groups on the relation",
	         py::arg("var_aggr"), py::arg("group_expr") = "")
	    .def("std", &DuckDBPyRelation::STD,
	         "Compute the standard deviation of a single column or a list of columns by the optional groups on the "
	         "relation",
	         py::arg("std_aggr"), py::arg("group_expr") = "")
	    .def("value_counts", &DuckDBPyRelation::ValueCounts, "Count number of rows with each unique value of variable",
	         py::arg("value_counts_aggr"), py::arg("group_expr") = "")
	    .def("mad", &DuckDBPyRelation::MAD,
	         "Returns the median absolute deviation for the aggregate columns. NULL values are ignored. Temporal "
	         "types return a positive INTERVAL.",
	         py::arg("aggregation_columns"), py::arg("group_columns") = "")
	    .def("mode", &DuckDBPyRelation::Mode,
	         "Returns the most frequent value for the aggregate columns. NULL values are ignored.",
	         py::arg("aggregation_columns"), py::arg("group_columns") = "")
	    .def("abs", &DuckDBPyRelation::Abs, "Returns the absolute value for the specified columns.",
	         py::arg("aggregation_columns"))
	    .def("prod", &DuckDBPyRelation::Prod, "Calculates the product of the aggregate column.",
	         py::arg("aggregation_columns"), py::arg("group_columns") = "")
	    .def("skew", &DuckDBPyRelation::Skew, "Returns the skewness of the aggregate column.",
	         py::arg("aggregation_columns"), py::arg("group_columns") = "")
	    .def("kurt", &DuckDBPyRelation::Kurt, "Returns the excess kurtosis of the aggregate column.",
	         py::arg("aggregation_columns"), py::arg("group_columns") = "")
	    .def("sem", &DuckDBPyRelation::SEM, "Returns the standard error of the mean of the aggregate column.",
	         py::arg("aggregation_columns"), py::arg("group_columns") = "")
	    .def("unique", &DuckDBPyRelation::Unique, "Number of distinct values in a column.", py::arg("unique_aggr"))
	    .def("cumsum", &DuckDBPyRelation::CumSum, "Returns the cumulative sum of the aggregate column.",
	         py::arg("aggregation_columns"))
	    .def("cumprod", &DuckDBPyRelation::CumProd, "Returns the cumulative product of the aggregate column.",
	         py::arg("aggregation_columns"))
	    .def("cummax", &DuckDBPyRelation::CumMax, "Returns the cumulative maximum of the aggregate column.",
	         py::arg("aggregation_columns"))
	    .def("cummin", &DuckDBPyRelation::CumMin, "Returns the cumulative minimum of the aggregate column.",
	         py::arg("aggregation_columns"));
}

static void InitializeSetOperators(py::class_<DuckDBPyRelation> &m) {
	m.def("union", &DuckDBPyRelation::Union, py::arg("union_rel"),
	      "Create the set union of this relation object with another relation object in other_rel")
	    .def("except_", &DuckDBPyRelation::Except,
	         "Create the set except of this relation object with another relation object in other_rel",
	         py::arg("other_rel"))
	    .def("intersect", &DuckDBPyRelation::Intersect,
	         "Create the set intersection of this relation object with another relation object in other_rel",
	         py::arg("other_rel"));
}

static void InitializeMetaQueries(py::class_<DuckDBPyRelation> &m) {
	m.def("describe", &DuckDBPyRelation::Describe,
	      "Gives basic statistics (e.g., min,max) and if null exists for each column of the relation.")
	    .def("explain", &DuckDBPyRelation::Explain);
}

void DuckDBPyRelation::Initialize(py::handle &m) {
	auto relation_module = py::class_<DuckDBPyRelation>(m, "DuckDBPyRelation", py::module_local());
	InitializeReadOnlyProperties(relation_module);
	InitializeAggregates(relation_module);
	InitializeSetOperators(relation_module);
	InitializeMetaQueries(relation_module);
	InitializeConsumers(relation_module);

	relation_module
	    .def("filter", &DuckDBPyRelation::Filter, "Filter the relation object by the filter in filter_expr",
	         py::arg("filter_expr"))
	    .def("project", &DuckDBPyRelation::Project, "Project the relation object by the projection in project_expr",
	         py::arg("project_expr"))
	    .def("set_alias", &DuckDBPyRelation::SetAlias, "Rename the relation object to new alias", py::arg("alias"))
	    .def("order", &DuckDBPyRelation::Order, "Reorder the relation object by order_expr", py::arg("order_expr"))
	    .def("aggregate", &DuckDBPyRelation::Aggregate,
	         "Compute the aggregate aggr_expr by the optional groups group_expr on the relation", py::arg("aggr_expr"),
	         py::arg("group_expr") = "")
	    .def("apply", &DuckDBPyRelation::GenericAggregator,
	         "Compute the function of a single column or a list of columns by the optional groups on the relation",
	         py::arg("function_name"), py::arg("function_aggr"), py::arg("group_expr") = "",
	         py::arg("function_parameter") = "", py::arg("projected_columns") = "")

	    .def("join", &DuckDBPyRelation::Join,
	         "Join the relation object with another relation object in other_rel using the join condition expression "
	         "in join_condition. Types supported are 'inner' and 'left'",
	         py::arg("other_rel"), py::arg("condition"), py::arg("how") = "inner")
	    .def("distinct", &DuckDBPyRelation::Distinct, "Retrieve distinct rows from this relation object")
	    .def("limit", &DuckDBPyRelation::Limit,
	         "Only retrieve the first n rows from this relation object, starting at offset", py::arg("n"),
	         py::arg("offset") = 0)
	    .def("insert", &DuckDBPyRelation::Insert, "Inserts the given values into the relation", py::arg("values"))

	    // This should be deprecated in favor of a replacement scan
	    .def("query", &DuckDBPyRelation::Query,
	         "Run the given SQL query in sql_query on the view named virtual_table_name that refers to the relation "
	         "object",
	         py::arg("virtual_table_name"), py::arg("sql_query"))

	    // Aren't these also technically consumers?
	    .def("insert_into", &DuckDBPyRelation::InsertInto,
	         "Inserts the relation object into an existing table named table_name", py::arg("table_name"))
	    .def("create", &DuckDBPyRelation::Create,
	         "Creates a new table named table_name with the contents of the relation object", py::arg("table_name"))
	    .def("create_view", &DuckDBPyRelation::CreateView,
	         "Creates a view named view_name that refers to the relation object", py::arg("view_name"),
	         py::arg("replace") = true)
	    .def("map", &DuckDBPyRelation::Map, py::arg("map_function"), "Calls the passed function on the relation")
	    .def("show", &DuckDBPyRelation::Print, "Display a summary of the data")
	    .def("__str__", &DuckDBPyRelation::ToString)
	    .def("__repr__", &DuckDBPyRelation::ToString);

	relation_module.def("sql_query", &DuckDBPyRelation::ToSQL, "Get the SQL query that is equivalent to the relation");
}

} // namespace duckdb<|MERGE_RESOLUTION|>--- conflicted
+++ resolved
@@ -63,10 +63,7 @@
 	    .def("pl", &DuckDBPyRelation::ToPolars, "Execute and fetch all rows as a Polars DataFrame",
 	         py::arg("batch_size") = 1000000)
 	    .def("torch", &DuckDBPyRelation::FetchPyTorch, "Fetch a result as dict of PyTorch Tensors")
-<<<<<<< HEAD
-=======
 	    .def("tf", &DuckDBPyRelation::FetchTF, "Fetch a result as dict of TensorFlow Tensors")
->>>>>>> 79f6a623
 	    .def("record_batch", &DuckDBPyRelation::ToRecordBatch,
 	         "Execute and return an Arrow Record Batch Reader that yields all rows", py::arg("batch_size") = 1000000)
 	    .def("fetch_arrow_reader", &DuckDBPyRelation::ToRecordBatch,
