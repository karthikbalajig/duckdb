# to regenerate this from scratch, run scripts/regenerate_python_stubs.sh .
# be warned - currently there are still tweaks needed after this file is
# generated. These should be annotated with a comment like
# # stubgen override
# to help the sanity of maintainers.
import typing
# stubgen override - missing import of Set
from typing import Any, ClassVar, Set, Optional

from typing import overload, Dict, List
import pandas
# stubgen override - unfortunately we need this for version checks
import sys
import fsspec
import pyarrow.lib
import polars
# stubgen override - This should probably not be exposed
#_clean_default_connection: Any
apilevel: str
comment: token_type
default_connection: DuckDBPyConnection
identifier: token_type
keyword: token_type
numeric_const: token_type
operator: token_type
paramstyle: str
string_const: token_type
threadsafety: int
__standard_vector_size__: int

__interactive__: bool
__jupyter__: bool

class BinderException(ProgrammingError): ...

class CastException(DataError): ...

class CatalogException(ProgrammingError): ...

class ConnectionException(OperationalError): ...

class ConstraintException(IntegrityError): ...

class ConversionException(DataError): ...

class DataError(Error): ...

class DuckDBPyConnection:
    def __init__(self, *args, **kwargs) -> None: ...
    def append(self, table_name: str, df: pandas.DataFrame) -> DuckDBPyConnection: ...
    def arrow(self, chunk_size: int = ...) -> pyarrow.lib.Table: ...
    def begin(self) -> DuckDBPyConnection: ...
    def close(self) -> None: ...
    def commit(self) -> DuckDBPyConnection: ...
    def cursor(self) -> DuckDBPyConnection: ...
    def df(self) -> pandas.DataFrame: ...
    def duplicate(self) -> DuckDBPyConnection: ...
    def execute(self, query: str, parameters: object = ..., multiple_parameter_sets: bool = ...) -> DuckDBPyConnection: ...
    def executemany(self, query: str, parameters: object = ...) -> DuckDBPyConnection: ...
    def fetch_arrow_table(self, chunk_size: int = ...) -> pyarrow.lib.Table: ...
    def fetch_df(self, *args, **kwargs) -> pandas.DataFrame: ...
    def fetch_df_chunk(self, *args, **kwargs) -> pandas.DataFrame: ...
    def fetch_record_batch(self, chunk_size: int = ...) -> pyarrow.lib.RecordBatchReader: ...
    def fetchall(self) -> list: ...
    def fetchdf(self, *args, **kwargs) -> pandas.DataFrame: ...
    def fetchmany(self, size: int = ...) -> list: ...
    def fetchnumpy(self) -> dict: ...
    def fetchone(self) -> typing.Optional[tuple]: ...
    def from_arrow(self, arrow_object: object) -> DuckDBPyRelation: ...
    def read_json(
        self,
        file_name: str,
        columns: Optional[Dict[str,str]] = None,
        sample_size: Optional[int] = None,
        maximum_depth: Optional[int] = None
    ) -> DuckDBPyRelation: ...
    def read_csv(
        self,
        name: str,
        header: Optional[bool | int] = None,
        compression: Optional[str] = None,
        sep: Optional[str] = None,
        delimiter: Optional[str] = None,
        dtype: Optional[Dict[str, str] | List[str]] = None,
        na_values: Optional[str] = None,
        skiprows: Optional[int] = None,
        quotechar: Optional[str] = None,
        escapechar: Optional[str] = None,
        encoding: Optional[str] = None,
        parallel: Optional[bool] = None,
        date_format: Optional[str] = None,
        timestamp_format: Optional[str] = None,
        sample_size: Optional[int] = None,
        all_varchar: Optional[bool] = None,
        normalize_names: Optional[bool] = None,
        filename: Optional[bool] = None,
    ) -> DuckDBPyRelation: ...
    def from_csv_auto(
        self,
        name: str,
        header: Optional[bool | int] = None,
        compression: Optional[str] = None,
        sep: Optional[str] = None,
        delimiter: Optional[str] = None,
        dtype: Optional[Dict[str, str] | List[str]] = None,
        na_values: Optional[str] = None,
        skiprows: Optional[int] = None,
        quotechar: Optional[str] = None,
        escapechar: Optional[str] = None,
        encoding: Optional[str] = None,
        parallel: Optional[bool] = None,
        date_format: Optional[str] = None,
        timestamp_format: Optional[str] = None,
        sample_size: Optional[int] = None,
        all_varchar: Optional[bool] = None,
        normalize_names: Optional[bool] = None,
        filename: Optional[bool] = None,
    ) -> DuckDBPyRelation: ...
    def from_df(self, df: pandas.DataFrame = ...) -> DuckDBPyRelation: ...
    @overload
    def read_parquet(self, file_glob: str, binary_as_string: bool = ..., *, file_row_number: bool = ..., filename: bool = ..., hive_partitioning: bool = ..., union_by_name: bool = ...) -> DuckDBPyRelation: ...
    @overload
    def read_parquet(self, file_globs: List[str], binary_as_string: bool = ..., *, file_row_number: bool = ..., filename: bool = ..., hive_partitioning: bool = ..., union_by_name: bool = ...) -> DuckDBPyRelation: ...
    @overload
    def from_parquet(self, file_glob: str, binary_as_string: bool = ..., *, file_row_number: bool = ..., filename: bool = ..., hive_partitioning: bool = ..., union_by_name: bool = ...) -> DuckDBPyRelation: ...
    @overload
    def from_parquet(self, file_globs: List[str], binary_as_string: bool = ..., *, file_row_number: bool = ..., filename: bool = ..., hive_partitioning: bool = ..., union_by_name: bool = ...) -> DuckDBPyRelation: ...
    def from_query(self, query: str, alias: str = ...) -> DuckDBPyRelation: ...
    def from_substrait(self, proto: bytes) -> DuckDBPyRelation: ...
    def get_substrait(self, query: str) -> DuckDBPyRelation: ...
    def get_substrait_json(self, query: str) -> DuckDBPyRelation: ...
    def from_substrait_json(self, json: str) -> DuckDBPyRelation: ...
    def get_table_names(self, query: str) -> Set[str]: ...
    def install_extension(self, *args, **kwargs) -> None: ...
    def list_filesystems(self) -> list: ...
    def load_extension(self, extension: str) -> None: ...
    def pl(self, chunk_size: int = ..., connection: DuckDBPyConnection = ...) -> polars.DataFrame: ...
    def torch(self, connection: DuckDBPyConnection = ...) -> dict: ...
<<<<<<< HEAD
=======
    def tf(self, connection: DuckDBPyConnection = ...) -> dict: ...
>>>>>>> 79f6a623
    def query(self, query: str, alias: str = ...) -> DuckDBPyRelation: ...
    def register(self, view_name: str, python_object: object) -> DuckDBPyConnection: ...
    def register_filesystem(self, filesystem: fsspec.AbstractFileSystem) -> None: ...
    def rollback(self) -> DuckDBPyConnection: ...
    def sql(self, query: str, alias: str = ...) -> DuckDBPyRelation: ...
    def table(self, table_name: str) -> DuckDBPyRelation: ...
    def table_function(self, name: str, parameters: object = ...) -> DuckDBPyRelation: ...
    def unregister(self, view_name: str) -> DuckDBPyConnection: ...
    def unregister_filesystem(self, name: str) -> None: ...
    def values(self, values: object) -> DuckDBPyRelation: ...
    def view(self, view_name: str) -> DuckDBPyRelation: ...
    def __enter__(self) -> DuckDBPyConnection: ...
    def __exit__(self, exc_type: object, exc: object, traceback: object) -> bool: ...
    @property
    def description(self) -> typing.Optional[list]: ...

class DuckDBPyRelation:
    def close(self) -> None: ...
    def __init__(self, *args, **kwargs) -> None: ...
    def abs(self, aggregation_columns: str) -> DuckDBPyRelation: ...
    def aggregate(self, aggr_expr: str, group_expr: str = ...) -> DuckDBPyRelation: ...
    def apply(self, function_name: str, function_aggr: str, group_expr: str = ..., function_parameter: str = ..., projected_columns: str = ...) -> DuckDBPyRelation: ...
    def arrow(self, batch_size: int = ...) -> pyarrow.lib.Table: ...
    def count(self, count_aggr: str, group_expr: str = ...) -> DuckDBPyRelation: ...
    def create(self, table_name: str) -> None: ...
    def create_view(self, view_name: str, replace: bool = ...) -> DuckDBPyRelation: ...
    def cummax(self, aggregation_columns: str) -> DuckDBPyRelation: ...
    def cummin(self, aggregation_columns: str) -> DuckDBPyRelation: ...
    def cumprod(self, aggregation_columns: str) -> DuckDBPyRelation: ...
    def cumsum(self, aggregation_columns: str) -> DuckDBPyRelation: ...
    def describe(self) -> DuckDBPyRelation: ...
    def sql_query(self) -> str: ...
    def df(self, *args, **kwargs) -> pandas.DataFrame: ...
    def distinct(self) -> DuckDBPyRelation: ...
    def except_(self, other_rel: DuckDBPyRelation) -> DuckDBPyRelation: ...
    def execute(self, *args, **kwargs) -> DuckDBPyRelation: ...
    def explain(self) -> str: ...
    def fetchall(self) -> list: ...
    def fetchmany(self, size: int = ...) -> list: ...
    def fetchnumpy(self) -> dict: ...
    def fetchone(self) -> typing.Optional[tuple]: ...
    def fetchdf(self, *args, **kwargs) -> Any: ...
    def fetch_arrow_table(self, chunk_size: int = ...) -> pyarrow.lib.Table: ...
    def filter(self, filter_expr: str) -> DuckDBPyRelation: ...
    def insert(self, values: object) -> None: ...
    def insert_into(self, table_name: str) -> None: ...
    def intersect(self, other_rel: DuckDBPyRelation) -> DuckDBPyRelation: ...
    def join(self, other_rel: DuckDBPyRelation, condition: str, how: str = ...) -> DuckDBPyRelation: ...
    def kurt(self, aggregation_columns: str, group_columns: str = ...) -> DuckDBPyRelation: ...
    def limit(self, n: int, offset: int = ...) -> DuckDBPyRelation: ...
    def mad(self, aggregation_columns: str, group_columns: str = ...) -> DuckDBPyRelation: ...
    def map(self, map_function: function) -> DuckDBPyRelation: ...
    def max(self, max_aggr: str, group_expr: str = ...) -> DuckDBPyRelation: ...
    def mean(self, mean_aggr: str, group_expr: str = ...) -> DuckDBPyRelation: ...
    def median(self, median_aggr: str, group_expr: str = ...) -> DuckDBPyRelation: ...
    def min(self, min_aggr: str, group_expr: str = ...) -> DuckDBPyRelation: ...
    def mode(self, aggregation_columns: str, group_columns: str = ...) -> DuckDBPyRelation: ...
    def order(self, order_expr: str) -> DuckDBPyRelation: ...
    def pl(self, chunk_size: int = ..., connection: DuckDBPyConnection = ...) -> polars.DataFrame: ...
    def torch(self, connection: DuckDBPyConnection = ...) -> dict: ...
<<<<<<< HEAD
=======
    def tf(self, connection: DuckDBPyConnection = ...) -> dict: ...
>>>>>>> 79f6a623
    def prod(self, aggregation_columns: str, group_columns: str = ...) -> DuckDBPyRelation: ...
    def project(self, project_expr: str) -> DuckDBPyRelation: ...
    def quantile(self, q: str, quantile_aggr: str, group_expr: str = ...) -> DuckDBPyRelation: ...
    def query(self, virtual_table_name: str, sql_query: str) -> DuckDBPyRelation: ...
    def record_batch(self, batch_size: int = ...) -> pyarrow.lib.RecordBatchReader: ...
    def fetch_arrow_reader(self, batch_size: int = ...) -> pyarrow.lib.RecordBatchReader: ...
    def sem(self, aggregation_columns: str, group_columns: str = ...) -> DuckDBPyRelation: ...
    def set_alias(self, alias: str) -> DuckDBPyRelation: ...
    def show(self) -> None: ...
    def skew(self, aggregation_columns: str, group_columns: str = ...) -> DuckDBPyRelation: ...
    def std(self, std_aggr: str, group_expr: str = ...) -> DuckDBPyRelation: ...
    def sum(self, sum_aggr: str, group_expr: str = ...) -> DuckDBPyRelation: ...
    def to_arrow_table(self, batch_size: int = ...) -> pyarrow.lib.Table: ...
    def to_df(self, *args, **kwargs) -> pandas.DataFrame: ...
    def union(self, union_rel: DuckDBPyRelation) -> DuckDBPyRelation: ...
    def unique(self, unique_aggr: str) -> DuckDBPyRelation: ...
    def value_counts(self, value_counts_aggr: str, group_expr: str = ...) -> DuckDBPyRelation: ...
    def var(self, var_aggr: str, group_expr: str = ...) -> DuckDBPyRelation: ...
    def to_parquet(
        self,
        file_name: str,
        compression: Optional[str]
    ) -> None: ...
    def write_parquet(
        self,
        file_name: str,
        compression: Optional[str]
    ) -> None: ...
    def to_csv(
        self,
        file_name: str,
        sep: Optional[str],
        na_rep: Optional[str],
        header: Optional[bool],
        quotechar: Optional[str],
        escapechar: Optional[str],
        date_format: Optional[str],
        timestamp_format: Optional[str],
        quoting: Optional[str | int],
        encoding: Optional[str],
        compression: Optional[str]
    ) -> None: ...
    def write_csv(
        self,
        file_name: str,
        sep: Optional[str],
        na_rep: Optional[str],
        header: Optional[bool],
        quotechar: Optional[str],
        escapechar: Optional[str],
        date_format: Optional[str],
        timestamp_format: Optional[str],
        quoting: Optional[str | int],
        encoding: Optional[str],
        compression: Optional[str]
    ) -> None: ...
    def __len__(self) -> int: ...
    @property
    def alias(self) -> str: ...
    @property
    def columns(self) -> list: ...
    @property
    def dtypes(self) -> list: ...
    @property
    def description(self) -> list: ...
    @property
    def shape(self) -> tuple: ...
    @property
    def type(self) -> str: ...
    @property
    def types(self) -> list: ...

class Error(Exception): ...

class FatalException(Error): ...

class IOException(OperationalError): ...

class IntegrityError(Error): ...

class InternalError(Error): ...

class InternalException(InternalError): ...

class InterruptException(Error): ...

class InvalidInputException(ProgrammingError): ...

class InvalidTypeException(ProgrammingError): ...

class NotImplementedException(NotSupportedError): ...

class NotSupportedError(Error): ...

class OperationalError(Error): ...

class OutOfMemoryException(OperationalError): ...

class OutOfRangeException(DataError): ...

class ParserException(ProgrammingError): ...

class PermissionException(Error): ...

class ProgrammingError(Error): ...

class SequenceException(Error): ...

class SerializationException(OperationalError): ...

class StandardException(Error): ...

class SyntaxException(ProgrammingError): ...

class TransactionException(OperationalError): ...

class TypeMismatchException(DataError): ...

class ValueOutOfRangeException(DataError): ...

class Warning(Exception): ...

class token_type:
    # stubgen override - these make mypy sad
    #__doc__: ClassVar[str] = ...  # read-only
    #__members__: ClassVar[dict] = ...  # read-only
    __entries: ClassVar[dict] = ...
    comment: ClassVar[token_type] = ...
    identifier: ClassVar[token_type] = ...
    keyword: ClassVar[token_type] = ...
    numeric_const: ClassVar[token_type] = ...
    operator: ClassVar[token_type] = ...
    string_const: ClassVar[token_type] = ...
    def __init__(self, value: int) -> None: ...
    def __eq__(self, other: object) -> bool: ...
    def __getstate__(self) -> int: ...
    def __hash__(self) -> int: ...
    # stubgen override - pybind only puts index in python >= 3.8: https://github.com/EricCousineau-TRI/pybind11/blob/54430436/include/pybind11/pybind11.h#L1789
    if sys.version_info >= (3, 7):
        def __index__(self) -> int: ...
    def __int__(self) -> int: ...
    def __ne__(self, other: object) -> bool: ...
    def __setstate__(self, state: int) -> None: ...
    @property
    def name(self) -> str: ...
    @property
    def value(self) -> int: ...
    @property
    # stubgen override - this gets removed by stubgen but it shouldn't
    def __members__(self) -> object: ...

def aggregate(df: pandas.DataFrame, aggr_expr: str, group_expr: str = ..., connection: DuckDBPyConnection = ...) -> DuckDBPyRelation: ...
def alias(df: pandas.DataFrame, alias: str, connection: DuckDBPyConnection = ...) -> DuckDBPyRelation: ...
def connect(database: str = ..., read_only: bool = ..., config: dict = ...) -> DuckDBPyConnection: ...
def distinct(df: pandas.DataFrame, connection: DuckDBPyConnection = ...) -> DuckDBPyRelation: ...
def filter(df: pandas.DataFrame, filter_expr: str, connection: DuckDBPyConnection = ...) -> DuckDBPyRelation: ...
def from_substrait_json(jsonm: str, connection: DuckDBPyConnection = ...) -> DuckDBPyRelation: ...
def limit(df: pandas.DataFrame, n: int, connection: DuckDBPyConnection = ...) -> DuckDBPyRelation: ...
def order(df: pandas.DataFrame, order_expr: str, connection: DuckDBPyConnection = ...) -> DuckDBPyRelation: ...
def project(df: pandas.DataFrame, project_expr: str, connection: DuckDBPyConnection = ...) -> DuckDBPyRelation: ...
def write_csv(df: pandas.DataFrame, file_name: str, connection: DuckDBPyConnection = ...) -> None: ...
def read_json(
    file_name: str,
    columns: Optional[Dict[str,str]] = None,
    sample_size: Optional[int] = None,
    maximum_depth: Optional[int] = None,
    connection: DuckDBPyConnection = ...
) -> DuckDBPyRelation: ...
def read_csv(
    name: str,
    header: Optional[bool | int] = None,
    compression: Optional[str] = None,
    sep: Optional[str] = None,
    delimiter: Optional[str] = None,
    dtype: Optional[Dict[str, str] | List[str]] = None,
    na_values: Optional[str] = None,
    skiprows: Optional[int] = None,
    quotechar: Optional[str] = None,
    escapechar: Optional[str] = None,
    encoding: Optional[str] = None,
    parallel: Optional[bool] = None,
    date_format: Optional[str] = None,
    timestamp_format: Optional[str] = None,
    sample_size: Optional[int] = None,
    all_varchar: Optional[bool] = None,
    normalize_names: Optional[bool] = None,
    filename: Optional[bool] = None,
    connection: DuckDBPyConnection = ...
) -> DuckDBPyRelation: ...
def from_csv_auto(
    name: str,
    header: Optional[bool | int] = None,
    compression: Optional[str] = None,
    sep: Optional[str] = None,
    delimiter: Optional[str] = None,
    dtype: Optional[Dict[str, str] | List[str]] = None,
    na_values: Optional[str] = None,
    skiprows: Optional[int] = None,
    quotechar: Optional[str] = None,
    escapechar: Optional[str] = None,
    encoding: Optional[str] = None,
    parallel: Optional[bool] = None,
    date_format: Optional[str] = None,
    timestamp_format: Optional[str] = None,
    sample_size: Optional[int] = None,
    all_varchar: Optional[bool] = None,
    normalize_names: Optional[bool] = None,
    filename: Optional[bool] = None,
    connection: DuckDBPyConnection = ...
) -> DuckDBPyRelation: ...

def append(table_name: str, df: pandas.DataFrame, connection: DuckDBPyConnection = ...) -> DuckDBPyConnection: ...
def arrow(chunk_size: int = ..., connection: DuckDBPyConnection = ...) -> pyarrow.lib.Table: ...
def begin(connection: DuckDBPyConnection = ...) -> DuckDBPyConnection: ...
def close(connection: DuckDBPyConnection = ...) -> None: ...
def commit(connection: DuckDBPyConnection = ...) -> DuckDBPyConnection: ...
def cursor(connection: DuckDBPyConnection = ...) -> DuckDBPyConnection: ...
def df(connection: DuckDBPyConnection = ...) -> pandas.DataFrame: ...
def description(connection: DuckDBPyConnection = ...) -> typing.Optional[list]: ...
def duplicate(connection: DuckDBPyConnection = ...) -> DuckDBPyConnection: ...
def execute(query: str, parameters: object = ..., multiple_parameter_sets: bool = ..., connection: DuckDBPyConnection = ...) -> DuckDBPyConnection: ...
def executemany(query: str, parameters: object = ..., connection: DuckDBPyConnection = ...) -> DuckDBPyConnection: ...
def fetch_arrow_table(chunk_size: int = ..., connection: DuckDBPyConnection = ...) -> pyarrow.lib.Table: ...
def fetch_df(*args, connection: DuckDBPyConnection = ..., **kwargs) -> pandas.DataFrame: ...
def fetch_df_chunk(*args, connection: DuckDBPyConnection = ..., **kwargs) -> pandas.DataFrame: ...
def fetch_record_batch(chunk_size: int = ..., connection: DuckDBPyConnection = ...) -> pyarrow.lib.RecordBatchReader: ...
def fetchall(connection: DuckDBPyConnection = ...) -> list: ...
def fetchdf(*args, connection: DuckDBPyConnection = ..., **kwargs) -> pandas.DataFrame: ...
def fetchmany(size: int = ..., connection: DuckDBPyConnection = ...) -> list: ...
def fetchnumpy(connection: DuckDBPyConnection = ...) -> dict: ...
def fetchone(connection: DuckDBPyConnection = ...) -> typing.Optional[tuple]: ...
def from_arrow(arrow_object: object, connection: DuckDBPyConnection = ...) -> DuckDBPyRelation: ...
def from_df(df: pandas.DataFrame = ..., connection: DuckDBPyConnection = ...) -> DuckDBPyRelation: ...
@overload
def read_parquet(file_glob: str, binary_as_string: bool = ..., *, file_row_number: bool = ..., filename: bool = ..., hive_partitioning: bool = ..., union_by_name: bool = ..., connection: DuckDBPyConnection = ...) -> DuckDBPyRelation: ...
@overload
def read_parquet(file_globs: List[str], binary_as_string: bool = ..., *, file_row_number: bool = ..., filename: bool = ..., hive_partitioning: bool = ..., union_by_name: bool = ..., connection: DuckDBPyConnection = ...) -> DuckDBPyRelation: ...
@overload
def from_parquet(file_glob: str, binary_as_string: bool = ..., *, file_row_number: bool = ..., filename: bool = ..., hive_partitioning: bool = ..., union_by_name: bool = ..., connection: DuckDBPyConnection = ...) -> DuckDBPyRelation: ...
@overload
def from_parquet(file_globs: List[str], binary_as_string: bool = ..., *, file_row_number: bool = ..., filename: bool = ..., hive_partitioning: bool = ..., union_by_name: bool = ..., connection: DuckDBPyConnection = ...) -> DuckDBPyRelation: ...
def from_query(query: str, alias: str = ..., connection: DuckDBPyConnection = ...) -> DuckDBPyRelation: ...
def from_substrait(proto: bytes, connection: DuckDBPyConnection = ...) -> DuckDBPyRelation: ...
def get_substrait(query: str, connection: DuckDBPyConnection = ...) -> DuckDBPyRelation: ...
def get_substrait_json(query: str, connection: DuckDBPyConnection = ...) -> DuckDBPyRelation: ...
def get_table_names(query: str, connection: DuckDBPyConnection = ...) -> Set[str]: ...
def install_extension(*args, connection: DuckDBPyConnection = ..., **kwargs) -> None: ...
def list_filesystems(connection: DuckDBPyConnection = ...) -> list: ...
def load_extension(extension: str, connection: DuckDBPyConnection = ...) -> None: ...
def pl(chunk_size: int = ..., connection: DuckDBPyConnection = ...) -> polars.DataFrame: ...
def torch(connection: DuckDBPyConnection = ...) -> dict: ...
<<<<<<< HEAD
=======
def tf(self, connection: DuckDBPyConnection = ...) -> dict: ...
>>>>>>> 79f6a623
def query(query: str, alias: str = 'query_relation', connection: DuckDBPyConnection = ...) -> DuckDBPyRelation: ...
def register(view_name: str, python_object: object, connection: DuckDBPyConnection = ...) -> DuckDBPyConnection: ...
def register_filesystem(filesystem: fsspec.AbstractFileSystem, connection: DuckDBPyConnection = ...) -> None: ...
def rollback(connection: DuckDBPyConnection = ...) -> DuckDBPyConnection: ...
def sql(query: str, alias: str = ..., connection: DuckDBPyConnection = ...) -> DuckDBPyRelation: ...
def table(table_name: str, connection: DuckDBPyConnection = ...) -> DuckDBPyRelation: ...
def table_function(name: str, parameters: object = ..., connection: DuckDBPyConnection = ...) -> DuckDBPyRelation: ...
def unregister(view_name: str, connection: DuckDBPyConnection = ...) -> DuckDBPyConnection: ...
def query_df(df: pandas.DataFrame, virtual_table_name: str, sql_query: str, connection: DuckDBPyConnection = ...) -> DuckDBPyRelation: ...
def unregister_filesystem(name: str, connection: DuckDBPyConnection = ...) -> None: ...
def tokenize(query: str) -> list: ...
def values(values: object, connection: DuckDBPyConnection = ...) -> DuckDBPyRelation: ...
def view(view_name: str, connection: DuckDBPyConnection = ...) -> DuckDBPyRelation: ...<|MERGE_RESOLUTION|>--- conflicted
+++ resolved
@@ -136,10 +136,7 @@
     def load_extension(self, extension: str) -> None: ...
     def pl(self, chunk_size: int = ..., connection: DuckDBPyConnection = ...) -> polars.DataFrame: ...
     def torch(self, connection: DuckDBPyConnection = ...) -> dict: ...
-<<<<<<< HEAD
-=======
     def tf(self, connection: DuckDBPyConnection = ...) -> dict: ...
->>>>>>> 79f6a623
     def query(self, query: str, alias: str = ...) -> DuckDBPyRelation: ...
     def register(self, view_name: str, python_object: object) -> DuckDBPyConnection: ...
     def register_filesystem(self, filesystem: fsspec.AbstractFileSystem) -> None: ...
@@ -200,10 +197,7 @@
     def order(self, order_expr: str) -> DuckDBPyRelation: ...
     def pl(self, chunk_size: int = ..., connection: DuckDBPyConnection = ...) -> polars.DataFrame: ...
     def torch(self, connection: DuckDBPyConnection = ...) -> dict: ...
-<<<<<<< HEAD
-=======
     def tf(self, connection: DuckDBPyConnection = ...) -> dict: ...
->>>>>>> 79f6a623
     def prod(self, aggregation_columns: str, group_columns: str = ...) -> DuckDBPyRelation: ...
     def project(self, project_expr: str) -> DuckDBPyRelation: ...
     def quantile(self, q: str, quantile_aggr: str, group_expr: str = ...) -> DuckDBPyRelation: ...
@@ -455,10 +449,7 @@
 def load_extension(extension: str, connection: DuckDBPyConnection = ...) -> None: ...
 def pl(chunk_size: int = ..., connection: DuckDBPyConnection = ...) -> polars.DataFrame: ...
 def torch(connection: DuckDBPyConnection = ...) -> dict: ...
-<<<<<<< HEAD
-=======
 def tf(self, connection: DuckDBPyConnection = ...) -> dict: ...
->>>>>>> 79f6a623
 def query(query: str, alias: str = 'query_relation', connection: DuckDBPyConnection = ...) -> DuckDBPyRelation: ...
 def register(view_name: str, python_object: object, connection: DuckDBPyConnection = ...) -> DuckDBPyConnection: ...
 def register_filesystem(filesystem: fsspec.AbstractFileSystem, connection: DuckDBPyConnection = ...) -> None: ...
