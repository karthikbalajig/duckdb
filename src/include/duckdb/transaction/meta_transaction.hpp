--- conflicted
+++ resolved
@@ -60,11 +60,7 @@
 
 private:
 	//! The set of active transactions for each database
-<<<<<<< HEAD
 	reference_map_t<AttachedDatabase, reference<Transaction>> transactions;
-=======
-	unordered_map<AttachedDatabase *, optional_ptr<Transaction>> transactions;
->>>>>>> b7519d4c
 	//! The set of transactions in order of when they were started
 	vector<reference<AttachedDatabase>> all_transactions;
 	//! The database we are modifying - we can only modify one database per transaction
