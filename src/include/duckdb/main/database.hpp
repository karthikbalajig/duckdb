--- conflicted
+++ resolved
@@ -76,12 +76,8 @@
 private:
 	void Initialize(const char *path, DBConfig *config);
 	void CreateMainDatabase();
-<<<<<<< HEAD
-	void Configure(DBConfig &config);
-=======
 
 	void Configure(DBConfig &config, const char *path);
->>>>>>> e9b009b4
 
 private:
 	shared_ptr<BufferManager> buffer_manager;
