--- conflicted
+++ resolved
@@ -20,22 +20,12 @@
 	unique_ptr<MacroFunction> function;
 
 public:
-<<<<<<< HEAD
-	unique_ptr<CreateInfo> Copy() const override {
-		auto result = make_uniq<CreateMacroInfo>();
-		result->function = function->Copy();
-		result->name = name;
-		CopyProperties(*result);
-		return std::move(result);
-	}
-=======
 	unique_ptr<CreateInfo> Copy() const override;
 
 	DUCKDB_API static unique_ptr<CreateMacroInfo> Deserialize(Deserializer &deserializer);
 
 protected:
 	void SerializeInternal(Serializer &) const override;
->>>>>>> da69aeaa
 };
 
 } // namespace duckdb