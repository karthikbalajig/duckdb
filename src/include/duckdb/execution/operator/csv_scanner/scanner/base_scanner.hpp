//===----------------------------------------------------------------------===//
//                         DuckDB
//
// duckdb/execution/operator/csv_scanner/scanner/base_scanner.hpp
//
//
//===----------------------------------------------------------------------===//

#pragma once

#include "duckdb/execution/operator/csv_scanner/buffer_manager/csv_buffer_manager.hpp"
#include "duckdb/execution/operator/csv_scanner/scanner/scanner_boundary.hpp"
#include "duckdb/execution/operator/csv_scanner/state_machine/csv_state_machine.hpp"
#include "duckdb/execution/operator/csv_scanner/util/csv_error.hpp"

namespace duckdb {

class CSVFileScan;
class ScannerResult {
public:
	ScannerResult(CSVStates &states, CSVStateMachine &state_machine);

	//! Adds a Value to the result
	static inline void SetQuoted(ScannerResult &result) {
		result.quoted = true;
	}
	//! Adds a Row to the result
	static inline void SetEscaped(ScannerResult &result) {
		result.escaped = true;
	}
	// Variable to keep information regarding quoted and escaped values
	bool quoted = false;
	bool escaped = false;

protected:
	CSVStates &states;
	CSVStateMachine &state_machine;
};

//! This is the base of our CSV scanners.
//! Scanners differ on what they are used for, and consequently have different performance benefits.
class BaseScanner {
public:
	explicit BaseScanner(shared_ptr<CSVBufferManager> buffer_manager, shared_ptr<CSVStateMachine> state_machine,
	                     shared_ptr<CSVErrorHandler> error_handler, shared_ptr<CSVFileScan> csv_file_scan = nullptr,
	                     CSVIterator iterator = {});

	virtual ~BaseScanner() = default;
	//! Returns true if the scanner is finished
	bool FinishedFile();
	//! Resets the scanner
	void Reset();
	//! Parses data into a output_chunk
	virtual ScannerResult &ParseChunk();

	//! Returns the result from the last Parse call. Shouts at you if you call it wrong
	virtual ScannerResult &GetResult();

	CSVIterator &GetIterator();

	idx_t GetBoundaryIndex() {
		return iterator.GetBoundaryIdx();
	}

	idx_t GetLinesRead() {
		return lines_read;
	}

	idx_t GetIteratorPosition() {
		return iterator.pos.buffer_pos;
	}

	CSVStateMachine &GetStateMachine();

	shared_ptr<CSVFileScan> csv_file_scan;

	//! If this scanner is being used for sniffing
	bool sniffing = false;
	//! The guy that handles errors
	shared_ptr<CSVErrorHandler> error_handler;

	//! Shared pointer to the state machine, this is used across multiple scanners
	shared_ptr<CSVStateMachine> state_machine;

	//! States
	CSVStates states;

protected:
	//! Boundaries of this scanner
	CSVIterator iterator;

	//! Unique pointer to the buffer_handle, this is unique per scanner, since it also contains the necessary counters
	//! To offload buffers to disk if necessary
	unique_ptr<CSVBufferHandle> cur_buffer_handle;

	//! Hold the current buffer ptr
	char *buffer_handle_ptr = nullptr;

	//! Shared pointer to the buffer_manager, this is shared across multiple scanners
	shared_ptr<CSVBufferManager> buffer_manager;

	//! If this scanner has been initialized
	bool initialized = false;
	//! How many lines were read by this scanner
	idx_t lines_read = 0;
	idx_t bytes_read = 0;
	//! Internal Functions used to perform the parsing
	//! Initializes the scanner
	virtual void Initialize();

	//! Process one chunk
	template <class T>
	void Process(T &result) {
		idx_t to_pos;
		const idx_t start_pos = iterator.pos.buffer_pos;
		if (iterator.IsBoundarySet()) {
			to_pos = iterator.GetEndPos();
			if (to_pos > cur_buffer_handle->actual_size) {
				to_pos = cur_buffer_handle->actual_size;
			}
		} else {
			to_pos = cur_buffer_handle->actual_size;
		}
		while (iterator.pos.buffer_pos < to_pos) {
			state_machine->Transition(states, buffer_handle_ptr[iterator.pos.buffer_pos]);
			switch (states.states[1]) {
			case CSVState::INVALID:
				T::InvalidState(result);
				iterator.pos.buffer_pos++;
				bytes_read = iterator.pos.buffer_pos - start_pos;
				return;
			case CSVState::RECORD_SEPARATOR:
				if (states.states[0] == CSVState::RECORD_SEPARATOR || states.states[0] == CSVState::NOT_SET) {
					lines_read++;
					if (T::EmptyLine(result, iterator.pos.buffer_pos)) {
						iterator.pos.buffer_pos++;
						bytes_read = iterator.pos.buffer_pos - start_pos;
						return;
					}
				} else if (states.states[0] != CSVState::CARRIAGE_RETURN) {
					lines_read++;
					if (T::AddRow(result, iterator.pos.buffer_pos)) {
						iterator.pos.buffer_pos++;
						bytes_read = iterator.pos.buffer_pos - start_pos;
						return;
					}
				}
				iterator.pos.buffer_pos++;
				break;
			case CSVState::CARRIAGE_RETURN:
				lines_read++;
				if (states.states[0] == CSVState::RECORD_SEPARATOR || states.states[0] == CSVState::NOT_SET) {
					if (T::EmptyLine(result, iterator.pos.buffer_pos)) {
						iterator.pos.buffer_pos++;
						bytes_read = iterator.pos.buffer_pos - start_pos;
						return;
					}
				} else if (states.states[0] != CSVState::CARRIAGE_RETURN) {
					if (T::AddRow(result, iterator.pos.buffer_pos)) {
						iterator.pos.buffer_pos++;
						bytes_read = iterator.pos.buffer_pos - start_pos;
						return;
					}
				}
				iterator.pos.buffer_pos++;
				break;
			case CSVState::DELIMITER:
				T::AddValue(result, iterator.pos.buffer_pos);
				iterator.pos.buffer_pos++;
				break;
			case CSVState::QUOTED:
				if (states.states[0] == CSVState::UNQUOTED) {
					T::SetEscaped(result);
				}
				T::SetQuoted(result);
				iterator.pos.buffer_pos++;
				while (state_machine->transition_array
				           .skip_quoted[static_cast<uint8_t>(buffer_handle_ptr[iterator.pos.buffer_pos])] &&
				       iterator.pos.buffer_pos < to_pos - 1) {
					iterator.pos.buffer_pos++;
				}
				break;
			case CSVState::ESCAPE:
				T::SetEscaped(result);
				iterator.pos.buffer_pos++;
				break;
			case CSVState::STANDARD: {
				iterator.pos.buffer_pos++;
				while (iterator.pos.buffer_pos < to_pos - 3 &&
				       state_machine->transition_array
				           .skip_standard[*reinterpret_cast<uint16_t *>(&buffer_handle_ptr[iterator.pos.buffer_pos])]) {
					iterator.pos.buffer_pos += 2;
				}
				break;
<<<<<<< HEAD
			}
=======
			case CSVState::QUOTED_NEW_LINE:
				T::QuotedNewLine(result);
				iterator.pos.buffer_pos++;
				break;
>>>>>>> 221a4088
			default:
				iterator.pos.buffer_pos++;
				break;
			}
		}
		bytes_read = iterator.pos.buffer_pos - start_pos;
	}

	//! Finalizes the process of the chunk
	virtual void FinalizeChunkProcess();

	//! Internal function for parse chunk
	template <class T>
	void ParseChunkInternal(T &result) {
		if (!initialized) {
			Initialize();
			initialized = true;
		}
		if (!iterator.done) {
			Process(result);
		}
		FinalizeChunkProcess();
	}
};

} // namespace duckdb<|MERGE_RESOLUTION|>--- conflicted
+++ resolved
@@ -192,14 +192,11 @@
 					iterator.pos.buffer_pos += 2;
 				}
 				break;
-<<<<<<< HEAD
-			}
-=======
 			case CSVState::QUOTED_NEW_LINE:
 				T::QuotedNewLine(result);
 				iterator.pos.buffer_pos++;
 				break;
->>>>>>> 221a4088
+			}
 			default:
 				iterator.pos.buffer_pos++;
 				break;
