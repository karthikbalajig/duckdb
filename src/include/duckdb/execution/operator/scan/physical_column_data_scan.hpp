--- conflicted
+++ resolved
@@ -19,14 +19,8 @@
 	static constexpr const PhysicalOperatorType TYPE = PhysicalOperatorType::COLUMN_DATA_SCAN;
 
 public:
-<<<<<<< HEAD
-	PhysicalColumnDataScan(vector<LogicalType> types, PhysicalOperatorType op_type, idx_t estimated_cardinality)
-	    : PhysicalOperator(op_type, std::move(types), estimated_cardinality), collection(nullptr) {
-	}
-=======
 	PhysicalColumnDataScan(vector<LogicalType> types, PhysicalOperatorType op_type, idx_t estimated_cardinality,
 	                       unique_ptr<ColumnDataCollection> owned_collection = nullptr);
->>>>>>> da69aeaa
 
 	// the column data collection to scan
 	optional_ptr<ColumnDataCollection> collection;
