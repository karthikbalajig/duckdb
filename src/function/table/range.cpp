--- conflicted
+++ resolved
@@ -92,11 +92,7 @@
 
 static void RangeFunction(ClientContext &context, TableFunctionInput &data_p, DataChunk &output) {
 	auto &bind_data = data_p.bind_data->Cast<RangeFunctionBindData>();
-<<<<<<< HEAD
-	auto &state = (RangeFunctionState &)*data_p.global_state;
-=======
 	auto &state = data_p.global_state->Cast<RangeFunctionState>();
->>>>>>> da69aeaa
 
 	auto increment = bind_data.increment;
 	auto end = bind_data.end;
@@ -217,11 +213,7 @@
 
 static void RangeDateTimeFunction(ClientContext &context, TableFunctionInput &data_p, DataChunk &output) {
 	auto &bind_data = data_p.bind_data->Cast<RangeDateTimeBindData>();
-<<<<<<< HEAD
-	auto &state = (RangeDateTimeState &)*data_p.global_state;
-=======
 	auto &state = data_p.global_state->Cast<RangeDateTimeState>();
->>>>>>> da69aeaa
 	if (state.finished) {
 		return;
 	}
