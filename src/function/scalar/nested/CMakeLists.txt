--- conflicted
+++ resolved
@@ -1,15 +1,4 @@
-<<<<<<< HEAD
 add_subdirectory(map)
-
-add_library_unity(
-  duckdb_func_nested
-  OBJECT
-  list_extract.cpp
-  list_value.cpp
-  struct_extract.cpp
-  struct_pack.cpp
-  map_extract.cpp)
-=======
 add_library_unity(
   duckdb_func_nested
   OBJECT
@@ -17,8 +6,8 @@
   list_extract.cpp
   list_value.cpp
   struct_extract.cpp
-  struct_pack.cpp)
->>>>>>> bc61944f
+  struct_pack.cpp
+        map_extract.cpp)
 set(ALL_OBJECT_FILES
     ${ALL_OBJECT_FILES} $<TARGET_OBJECTS:duckdb_func_nested>
     PARENT_SCOPE)