#include "duckdb/common/exception.hpp"
#include "duckdb/common/string_util.hpp"
#include "duckdb/parser/expression/star_expression.hpp"
#include "duckdb/parser/query_node/select_node.hpp"
#include "duckdb/parser/query_node/set_operation_node.hpp"
#include "duckdb/parser/statement/select_statement.hpp"
#include "duckdb/parser/transformer.hpp"

namespace duckdb {

<<<<<<< HEAD
unique_ptr<QueryNode> Transformer::TransformSelectInternal(duckdb_libpgquery::PGSelectStmt *stmt) {
	D_ASSERT(stmt->type == duckdb_libpgquery::T_PGSelectStmt);
=======
void Transformer::TransformModifiers(duckdb_libpgquery::PGSelectStmt &stmt, QueryNode &node) {
	// transform the common properties
	// both the set operations and the regular select can have an ORDER BY/LIMIT attached to them
	vector<OrderByNode> orders;
	TransformOrderBy(stmt.sortClause, orders);
	if (!orders.empty()) {
		auto order_modifier = make_uniq<OrderModifier>();
		order_modifier->orders = std::move(orders);
		node.modifiers.push_back(std::move(order_modifier));
	}
	if (stmt.limitCount || stmt.limitOffset) {
		if (stmt.limitCount && stmt.limitCount->type == duckdb_libpgquery::T_PGLimitPercent) {
			auto limit_percent_modifier = make_uniq<LimitPercentModifier>();
			auto expr_node = PGPointerCast<duckdb_libpgquery::PGLimitPercent>(stmt.limitCount)->limit_percent;
			limit_percent_modifier->limit = TransformExpression(expr_node);
			if (stmt.limitOffset) {
				limit_percent_modifier->offset = TransformExpression(stmt.limitOffset);
			}
			node.modifiers.push_back(std::move(limit_percent_modifier));
		} else {
			auto limit_modifier = make_uniq<LimitModifier>();
			if (stmt.limitCount) {
				limit_modifier->limit = TransformExpression(stmt.limitCount);
			}
			if (stmt.limitOffset) {
				limit_modifier->offset = TransformExpression(stmt.limitOffset);
			}
			node.modifiers.push_back(std::move(limit_modifier));
		}
	}
}

unique_ptr<QueryNode> Transformer::TransformSelectInternal(duckdb_libpgquery::PGSelectStmt &stmt) {
	D_ASSERT(stmt.type == duckdb_libpgquery::T_PGSelectStmt);
>>>>>>> da69aeaa
	auto stack_checker = StackCheck();

	unique_ptr<QueryNode> node;

	switch (stmt.op) {
	case duckdb_libpgquery::PG_SETOP_NONE: {
		node = make_uniq<SelectNode>();
		auto &result = node->Cast<SelectNode>();
<<<<<<< HEAD
		if (stmt->withClause) {
			TransformCTE(reinterpret_cast<duckdb_libpgquery::PGWithClause *>(stmt->withClause), node->cte_map);
=======
		if (stmt.withClause) {
			TransformCTE(*PGPointerCast<duckdb_libpgquery::PGWithClause>(stmt.withClause), node->cte_map);
>>>>>>> da69aeaa
		}
		if (stmt.windowClause) {
			for (auto window_ele = stmt.windowClause->head; window_ele != nullptr; window_ele = window_ele->next) {
				auto window_def = PGPointerCast<duckdb_libpgquery::PGWindowDef>(window_ele->data.ptr_value);
				D_ASSERT(window_def);
				D_ASSERT(window_def->name);
				string window_name(window_def->name);
				auto it = window_clauses.find(window_name);
				if (it != window_clauses.end()) {
					throw ParserException("window \"%s\" is already defined", window_name);
				}
				window_clauses[window_name] = window_def.get();
			}
		}

		// checks distinct clause
<<<<<<< HEAD
		if (stmt->distinctClause != nullptr) {
=======
		if (stmt.distinctClause != nullptr) {
>>>>>>> da69aeaa
			auto modifier = make_uniq<DistinctModifier>();
			// checks distinct on clause
			auto target = PGPointerCast<duckdb_libpgquery::PGNode>(stmt.distinctClause->head->data.ptr_value);
			if (target) {
				//  add the columns defined in the ON clause to the select list
				TransformExpressionList(*stmt.distinctClause, modifier->distinct_on_targets);
			}
			result.modifiers.push_back(std::move(modifier));
		}

		// do this early so the value lists also have a `FROM`
		if (stmt.valuesLists) {
			// VALUES list, create an ExpressionList
<<<<<<< HEAD
			D_ASSERT(!stmt->fromClause);
			result.from_table = TransformValuesList(stmt->valuesLists);
=======
			D_ASSERT(!stmt.fromClause);
			result.from_table = TransformValuesList(stmt.valuesLists);
>>>>>>> da69aeaa
			result.select_list.push_back(make_uniq<StarExpression>());
		} else {
			if (!stmt.targetList) {
				throw ParserException("SELECT clause without selection list");
			}
			// select list
<<<<<<< HEAD
			TransformExpressionList(*stmt->targetList, result.select_list);
			result.from_table = TransformFrom(stmt->fromClause);
		}

		// where
		result.where_clause = TransformExpression(stmt->whereClause);
		// group by
		TransformGroupBy(stmt->groupClause, result);
		// having
		result.having = TransformExpression(stmt->havingClause);
		// qualify
		result.qualify = TransformExpression(stmt->qualifyClause);
		// sample
		result.sample = TransformSampleOptions(stmt->sampleOptions);
=======
			TransformExpressionList(*stmt.targetList, result.select_list);
			result.from_table = TransformFrom(stmt.fromClause);
		}

		// where
		result.where_clause = TransformExpression(stmt.whereClause);
		// group by
		TransformGroupBy(stmt.groupClause, result);
		// having
		result.having = TransformExpression(stmt.havingClause);
		// qualify
		result.qualify = TransformExpression(stmt.qualifyClause);
		// sample
		result.sample = TransformSampleOptions(stmt.sampleOptions);
>>>>>>> da69aeaa
		break;
	}
	case duckdb_libpgquery::PG_SETOP_UNION:
	case duckdb_libpgquery::PG_SETOP_EXCEPT:
	case duckdb_libpgquery::PG_SETOP_INTERSECT:
	case duckdb_libpgquery::PG_SETOP_UNION_BY_NAME: {
		node = make_uniq<SetOperationNode>();
		auto &result = node->Cast<SetOperationNode>();
<<<<<<< HEAD
		if (stmt->withClause) {
			TransformCTE(reinterpret_cast<duckdb_libpgquery::PGWithClause *>(stmt->withClause), node->cte_map);
		}
		result.left = TransformSelectNode(stmt->larg);
		result.right = TransformSelectNode(stmt->rarg);
=======
		if (stmt.withClause) {
			TransformCTE(*PGPointerCast<duckdb_libpgquery::PGWithClause>(stmt.withClause), node->cte_map);
		}
		result.left = TransformSelectNode(*stmt.larg);
		result.right = TransformSelectNode(*stmt.rarg);
>>>>>>> da69aeaa
		if (!result.left || !result.right) {
			throw Exception("Failed to transform setop children.");
		}

		bool select_distinct = true;
		switch (stmt.op) {
		case duckdb_libpgquery::PG_SETOP_UNION:
<<<<<<< HEAD
			select_distinct = !stmt->all;
=======
			select_distinct = !stmt.all;
>>>>>>> da69aeaa
			result.setop_type = SetOperationType::UNION;
			break;
		case duckdb_libpgquery::PG_SETOP_EXCEPT:
			result.setop_type = SetOperationType::EXCEPT;
			break;
		case duckdb_libpgquery::PG_SETOP_INTERSECT:
			result.setop_type = SetOperationType::INTERSECT;
			break;
		case duckdb_libpgquery::PG_SETOP_UNION_BY_NAME:
<<<<<<< HEAD
			select_distinct = !stmt->all;
=======
			select_distinct = !stmt.all;
>>>>>>> da69aeaa
			result.setop_type = SetOperationType::UNION_BY_NAME;
			break;
		default:
			throw Exception("Unexpected setop type");
		}
		if (select_distinct) {
			result.modifiers.push_back(make_uniq<DistinctModifier>());
		}
		if (stmt.sampleOptions) {
			throw ParserException("SAMPLE clause is only allowed in regular SELECT statements");
		}
		break;
	}
	default:
<<<<<<< HEAD
		throw NotImplementedException("Statement type %d not implemented!", stmt->op);
	}
	// transform the common properties
	// both the set operations and the regular select can have an ORDER BY/LIMIT attached to them
	vector<OrderByNode> orders;
	TransformOrderBy(stmt->sortClause, orders);
	if (!orders.empty()) {
		auto order_modifier = make_uniq<OrderModifier>();
		order_modifier->orders = std::move(orders);
		node->modifiers.push_back(std::move(order_modifier));
	}
	if (stmt->limitCount || stmt->limitOffset) {
		if (stmt->limitCount && stmt->limitCount->type == duckdb_libpgquery::T_PGLimitPercent) {
			auto limit_percent_modifier = make_uniq<LimitPercentModifier>();
			auto expr_node = reinterpret_cast<duckdb_libpgquery::PGLimitPercent *>(stmt->limitCount)->limit_percent;
			limit_percent_modifier->limit = TransformExpression(expr_node);
			if (stmt->limitOffset) {
				limit_percent_modifier->offset = TransformExpression(stmt->limitOffset);
			}
			node->modifiers.push_back(std::move(limit_percent_modifier));
		} else {
			auto limit_modifier = make_uniq<LimitModifier>();
			if (stmt->limitCount) {
				limit_modifier->limit = TransformExpression(stmt->limitCount);
			}
			if (stmt->limitOffset) {
				limit_modifier->offset = TransformExpression(stmt->limitOffset);
			}
			node->modifiers.push_back(std::move(limit_modifier));
		}
=======
		throw NotImplementedException("Statement type %d not implemented!", stmt.op);
>>>>>>> da69aeaa
	}
	TransformModifiers(stmt, *node);
	return node;
}

} // namespace duckdb<|MERGE_RESOLUTION|>--- conflicted
+++ resolved
@@ -8,10 +8,6 @@
 
 namespace duckdb {
 
-<<<<<<< HEAD
-unique_ptr<QueryNode> Transformer::TransformSelectInternal(duckdb_libpgquery::PGSelectStmt *stmt) {
-	D_ASSERT(stmt->type == duckdb_libpgquery::T_PGSelectStmt);
-=======
 void Transformer::TransformModifiers(duckdb_libpgquery::PGSelectStmt &stmt, QueryNode &node) {
 	// transform the common properties
 	// both the set operations and the regular select can have an ORDER BY/LIMIT attached to them
@@ -46,7 +42,6 @@
 
 unique_ptr<QueryNode> Transformer::TransformSelectInternal(duckdb_libpgquery::PGSelectStmt &stmt) {
 	D_ASSERT(stmt.type == duckdb_libpgquery::T_PGSelectStmt);
->>>>>>> da69aeaa
 	auto stack_checker = StackCheck();
 
 	unique_ptr<QueryNode> node;
@@ -55,13 +50,8 @@
 	case duckdb_libpgquery::PG_SETOP_NONE: {
 		node = make_uniq<SelectNode>();
 		auto &result = node->Cast<SelectNode>();
-<<<<<<< HEAD
-		if (stmt->withClause) {
-			TransformCTE(reinterpret_cast<duckdb_libpgquery::PGWithClause *>(stmt->withClause), node->cte_map);
-=======
 		if (stmt.withClause) {
 			TransformCTE(*PGPointerCast<duckdb_libpgquery::PGWithClause>(stmt.withClause), node->cte_map);
->>>>>>> da69aeaa
 		}
 		if (stmt.windowClause) {
 			for (auto window_ele = stmt.windowClause->head; window_ele != nullptr; window_ele = window_ele->next) {
@@ -78,11 +68,7 @@
 		}
 
 		// checks distinct clause
-<<<<<<< HEAD
-		if (stmt->distinctClause != nullptr) {
-=======
 		if (stmt.distinctClause != nullptr) {
->>>>>>> da69aeaa
 			auto modifier = make_uniq<DistinctModifier>();
 			// checks distinct on clause
 			auto target = PGPointerCast<duckdb_libpgquery::PGNode>(stmt.distinctClause->head->data.ptr_value);
@@ -96,35 +82,14 @@
 		// do this early so the value lists also have a `FROM`
 		if (stmt.valuesLists) {
 			// VALUES list, create an ExpressionList
-<<<<<<< HEAD
-			D_ASSERT(!stmt->fromClause);
-			result.from_table = TransformValuesList(stmt->valuesLists);
-=======
 			D_ASSERT(!stmt.fromClause);
 			result.from_table = TransformValuesList(stmt.valuesLists);
->>>>>>> da69aeaa
 			result.select_list.push_back(make_uniq<StarExpression>());
 		} else {
 			if (!stmt.targetList) {
 				throw ParserException("SELECT clause without selection list");
 			}
 			// select list
-<<<<<<< HEAD
-			TransformExpressionList(*stmt->targetList, result.select_list);
-			result.from_table = TransformFrom(stmt->fromClause);
-		}
-
-		// where
-		result.where_clause = TransformExpression(stmt->whereClause);
-		// group by
-		TransformGroupBy(stmt->groupClause, result);
-		// having
-		result.having = TransformExpression(stmt->havingClause);
-		// qualify
-		result.qualify = TransformExpression(stmt->qualifyClause);
-		// sample
-		result.sample = TransformSampleOptions(stmt->sampleOptions);
-=======
 			TransformExpressionList(*stmt.targetList, result.select_list);
 			result.from_table = TransformFrom(stmt.fromClause);
 		}
@@ -139,7 +104,6 @@
 		result.qualify = TransformExpression(stmt.qualifyClause);
 		// sample
 		result.sample = TransformSampleOptions(stmt.sampleOptions);
->>>>>>> da69aeaa
 		break;
 	}
 	case duckdb_libpgquery::PG_SETOP_UNION:
@@ -148,19 +112,11 @@
 	case duckdb_libpgquery::PG_SETOP_UNION_BY_NAME: {
 		node = make_uniq<SetOperationNode>();
 		auto &result = node->Cast<SetOperationNode>();
-<<<<<<< HEAD
-		if (stmt->withClause) {
-			TransformCTE(reinterpret_cast<duckdb_libpgquery::PGWithClause *>(stmt->withClause), node->cte_map);
-		}
-		result.left = TransformSelectNode(stmt->larg);
-		result.right = TransformSelectNode(stmt->rarg);
-=======
 		if (stmt.withClause) {
 			TransformCTE(*PGPointerCast<duckdb_libpgquery::PGWithClause>(stmt.withClause), node->cte_map);
 		}
 		result.left = TransformSelectNode(*stmt.larg);
 		result.right = TransformSelectNode(*stmt.rarg);
->>>>>>> da69aeaa
 		if (!result.left || !result.right) {
 			throw Exception("Failed to transform setop children.");
 		}
@@ -168,11 +124,7 @@
 		bool select_distinct = true;
 		switch (stmt.op) {
 		case duckdb_libpgquery::PG_SETOP_UNION:
-<<<<<<< HEAD
-			select_distinct = !stmt->all;
-=======
 			select_distinct = !stmt.all;
->>>>>>> da69aeaa
 			result.setop_type = SetOperationType::UNION;
 			break;
 		case duckdb_libpgquery::PG_SETOP_EXCEPT:
@@ -182,11 +134,7 @@
 			result.setop_type = SetOperationType::INTERSECT;
 			break;
 		case duckdb_libpgquery::PG_SETOP_UNION_BY_NAME:
-<<<<<<< HEAD
-			select_distinct = !stmt->all;
-=======
 			select_distinct = !stmt.all;
->>>>>>> da69aeaa
 			result.setop_type = SetOperationType::UNION_BY_NAME;
 			break;
 		default:
@@ -201,40 +149,7 @@
 		break;
 	}
 	default:
-<<<<<<< HEAD
-		throw NotImplementedException("Statement type %d not implemented!", stmt->op);
-	}
-	// transform the common properties
-	// both the set operations and the regular select can have an ORDER BY/LIMIT attached to them
-	vector<OrderByNode> orders;
-	TransformOrderBy(stmt->sortClause, orders);
-	if (!orders.empty()) {
-		auto order_modifier = make_uniq<OrderModifier>();
-		order_modifier->orders = std::move(orders);
-		node->modifiers.push_back(std::move(order_modifier));
-	}
-	if (stmt->limitCount || stmt->limitOffset) {
-		if (stmt->limitCount && stmt->limitCount->type == duckdb_libpgquery::T_PGLimitPercent) {
-			auto limit_percent_modifier = make_uniq<LimitPercentModifier>();
-			auto expr_node = reinterpret_cast<duckdb_libpgquery::PGLimitPercent *>(stmt->limitCount)->limit_percent;
-			limit_percent_modifier->limit = TransformExpression(expr_node);
-			if (stmt->limitOffset) {
-				limit_percent_modifier->offset = TransformExpression(stmt->limitOffset);
-			}
-			node->modifiers.push_back(std::move(limit_percent_modifier));
-		} else {
-			auto limit_modifier = make_uniq<LimitModifier>();
-			if (stmt->limitCount) {
-				limit_modifier->limit = TransformExpression(stmt->limitCount);
-			}
-			if (stmt->limitOffset) {
-				limit_modifier->offset = TransformExpression(stmt->limitOffset);
-			}
-			node->modifiers.push_back(std::move(limit_modifier));
-		}
-=======
 		throw NotImplementedException("Statement type %d not implemented!", stmt.op);
->>>>>>> da69aeaa
 	}
 	TransformModifiers(stmt, *node);
 	return node;
