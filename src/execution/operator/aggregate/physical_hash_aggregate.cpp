#include "duckdb/execution/operator/aggregate/physical_hash_aggregate.hpp"

#include "duckdb/catalog/catalog_entry/aggregate_function_catalog_entry.hpp"
#include "duckdb/common/vector_operations/vector_operations.hpp"
#include "duckdb/execution/aggregate_hashtable.hpp"
#include "duckdb/execution/partitionable_hashtable.hpp"
#include "duckdb/main/client_context.hpp"
#include "duckdb/parallel/pipeline.hpp"
#include "duckdb/parallel/task_scheduler.hpp"
#include "duckdb/planner/expression/bound_aggregate_expression.hpp"
#include "duckdb/planner/expression/bound_constant_expression.hpp"
#include "duckdb/parallel/event.hpp"
#include "duckdb/common/atomic.hpp"

namespace duckdb {

PhysicalHashAggregate::PhysicalHashAggregate(ClientContext &context, vector<LogicalType> types,
                                             vector<unique_ptr<Expression>> expressions, idx_t estimated_cardinality,
                                             PhysicalOperatorType type)
    : PhysicalHashAggregate(context, move(types), move(expressions), {}, estimated_cardinality, type) {
}

PhysicalHashAggregate::PhysicalHashAggregate(ClientContext &context, vector<LogicalType> types,
                                             vector<unique_ptr<Expression>> expressions,
                                             vector<unique_ptr<Expression>> groups_p, idx_t estimated_cardinality,
                                             PhysicalOperatorType type)
    : PhysicalHashAggregate(context, move(types), move(expressions), move(groups_p), {}, {}, estimated_cardinality,
                            type) {
}

PhysicalHashAggregate::PhysicalHashAggregate(ClientContext &context, vector<LogicalType> types,
                                             vector<unique_ptr<Expression>> expressions,
                                             vector<unique_ptr<Expression>> groups_p,
                                             vector<GroupingSet> grouping_sets_p,
                                             vector<vector<idx_t>> grouping_functions_p, idx_t estimated_cardinality,
                                             PhysicalOperatorType type)
    : PhysicalOperator(type, move(types), estimated_cardinality), groups(move(groups_p)),
      grouping_sets(move(grouping_sets_p)), grouping_functions(move(grouping_functions_p)), any_distinct(false) {
	// get a list of all aggregates to be computed
	for (auto &expr : groups) {
		group_types.push_back(expr->return_type);
	}
	if (grouping_sets.empty()) {
		GroupingSet set;
		for (idx_t i = 0; i < group_types.size(); i++) {
			set.insert(i);
		}
		grouping_sets.push_back(move(set));
	}
	vector<LogicalType> payload_types_filters;
	for (auto &expr : expressions) {
		D_ASSERT(expr->expression_class == ExpressionClass::BOUND_AGGREGATE);
		D_ASSERT(expr->IsAggregate());
		auto &aggr = (BoundAggregateExpression &)*expr;
		bindings.push_back(&aggr);

		if (aggr.distinct) {
			any_distinct = true;
		}

		aggregate_return_types.push_back(aggr.return_type);
		for (auto &child : aggr.children) {
			payload_types.push_back(child->return_type);
		}
		if (aggr.filter) {
			payload_types_filters.push_back(aggr.filter->return_type);
		}
		if (!aggr.function.combine) {
			throw InternalException("Aggregate function %s is missing a combine method", aggr.function.name);
		}
		aggregates.push_back(move(expr));
	}

	for (const auto &pay_filters : payload_types_filters) {
		payload_types.push_back(pay_filters);
	}

	// filter_indexes must be pre-built, not lazily instantiated in parallel...
	idx_t aggregate_input_idx = 0;
	for (auto &aggregate : aggregates) {
		auto &aggr = (BoundAggregateExpression &)*aggregate;
		aggregate_input_idx += aggr.children.size();
	}
	for (auto &aggregate : aggregates) {
		auto &aggr = (BoundAggregateExpression &)*aggregate;
		if (aggr.filter) {
			auto &bound_ref_expr = (BoundReferenceExpression &)*aggr.filter;
			auto it = filter_indexes.find(aggr.filter.get());
			if (it == filter_indexes.end()) {
				filter_indexes[aggr.filter.get()] = bound_ref_expr.index;
				bound_ref_expr.index = aggregate_input_idx++;
			} else {
				++aggregate_input_idx;
			}
		}
	}

	for (auto &grouping_set : grouping_sets) {
		radix_tables.emplace_back(grouping_set, *this);
	}
}

//===--------------------------------------------------------------------===//
// Sink
//===--------------------------------------------------------------------===//
class HashAggregateGlobalState : public GlobalSinkState {
public:
	HashAggregateGlobalState(const PhysicalHashAggregate &op, ClientContext &context) {
		radix_states.reserve(op.radix_tables.size());
		for (auto &rt : op.radix_tables) {
			radix_states.push_back(rt.GetGlobalSinkState(context));
		}
	}

	vector<unique_ptr<GlobalSinkState>> radix_states;
};

class HashAggregateLocalState : public LocalSinkState {
public:
	HashAggregateLocalState(const PhysicalHashAggregate &op, ExecutionContext &context) {
		if (!op.payload_types.empty()) {
			aggregate_input_chunk.InitializeEmpty(op.payload_types);
		}

		radix_states.reserve(op.radix_tables.size());
		for (auto &rt : op.radix_tables) {
			radix_states.push_back(rt.GetLocalSinkState(context));
		}
	}

	DataChunk aggregate_input_chunk;

	vector<unique_ptr<LocalSinkState>> radix_states;
};

void PhysicalHashAggregate::SetMultiScan(GlobalSinkState &state) {
	auto &gstate = (HashAggregateGlobalState &)state;
	for (auto &radix_state : gstate.radix_states) {
		RadixPartitionedHashTable::SetMultiScan(*radix_state);
	}
}

unique_ptr<GlobalSinkState> PhysicalHashAggregate::GetGlobalSinkState(ClientContext &context) const {
	return make_unique<HashAggregateGlobalState>(*this, context);
}

unique_ptr<LocalSinkState> PhysicalHashAggregate::GetLocalSinkState(ExecutionContext &context) const {
	return make_unique<HashAggregateLocalState>(*this, context);
}

SinkResultType PhysicalHashAggregate::Sink(ExecutionContext &context, GlobalSinkState &state, LocalSinkState &lstate,
                                           DataChunk &input) const {
	auto &llstate = (HashAggregateLocalState &)lstate;
	auto &gstate = (HashAggregateGlobalState &)state;

	DataChunk &aggregate_input_chunk = llstate.aggregate_input_chunk;

	idx_t aggregate_input_idx = 0;
	for (auto &aggregate : aggregates) {
		auto &aggr = (BoundAggregateExpression &)*aggregate;
		for (auto &child_expr : aggr.children) {
			D_ASSERT(child_expr->type == ExpressionType::BOUND_REF);
			auto &bound_ref_expr = (BoundReferenceExpression &)*child_expr;
			D_ASSERT(bound_ref_expr.index < input.data.size());
			aggregate_input_chunk.data[aggregate_input_idx++].Reference(input.data[bound_ref_expr.index]);
		}
	}
	for (auto &aggregate : aggregates) {
		auto &aggr = (BoundAggregateExpression &)*aggregate;
		if (aggr.filter) {
			auto it = filter_indexes.find(aggr.filter.get());
			D_ASSERT(it != filter_indexes.end());
			D_ASSERT(it->second < input.data.size());
			aggregate_input_chunk.data[aggregate_input_idx++].Reference(input.data[it->second]);
		}
	}

	aggregate_input_chunk.SetCardinality(input.size());
	aggregate_input_chunk.Verify();

	for (idx_t i = 0; i < radix_tables.size(); i++) {
		radix_tables[i].Sink(context, *gstate.radix_states[i], *llstate.radix_states[i], input, aggregate_input_chunk);
	}

	return SinkResultType::NEED_MORE_INPUT;
}

void PhysicalHashAggregate::Combine(ExecutionContext &context, GlobalSinkState &state, LocalSinkState &lstate) const {
	auto &gstate = (HashAggregateGlobalState &)state;
	auto &llstate = (HashAggregateLocalState &)lstate;

	for (idx_t i = 0; i < radix_tables.size(); i++) {
		radix_tables[i].Combine(context, *gstate.radix_states[i], *llstate.radix_states[i]);
	}
}

class HashAggregateFinalizeEvent : public Event {
public:
	HashAggregateFinalizeEvent(const PhysicalHashAggregate &op_p, HashAggregateGlobalState &gstate_p,
	                           Pipeline *pipeline_p)
	    : Event(pipeline_p->executor), op(op_p), gstate(gstate_p), pipeline(pipeline_p) {
	}

	const PhysicalHashAggregate &op;
	HashAggregateGlobalState &gstate;
	Pipeline *pipeline;

public:
	void Schedule() override {
		vector<unique_ptr<Task>> tasks;
		for (idx_t i = 0; i < op.radix_tables.size(); i++) {
			op.radix_tables[i].ScheduleTasks(pipeline->executor, shared_from_this(), *gstate.radix_states[i], tasks);
		}
		D_ASSERT(!tasks.empty());
		SetTasks(move(tasks));
	}
};

SinkFinalizeType PhysicalHashAggregate::Finalize(Pipeline &pipeline, Event &event, ClientContext &context,
                                                 GlobalSinkState &gstate_p) const {
	auto &gstate = (HashAggregateGlobalState &)gstate_p;
	bool any_partitioned = false;
	for (idx_t i = 0; i < gstate.radix_states.size(); i++) {
		bool is_partitioned = radix_tables[i].Finalize(context, *gstate.radix_states[i]);
		if (is_partitioned) {
			any_partitioned = true;
		}
	}
	if (any_partitioned) {
		auto new_event = make_shared<HashAggregateFinalizeEvent>(*this, gstate, &pipeline);
		event.InsertEvent(move(new_event));
	}
	return SinkFinalizeType::READY;
}

//===--------------------------------------------------------------------===//
// Source
//===--------------------------------------------------------------------===//
class PhysicalHashAggregateGlobalSourceState : public GlobalSourceState {
public:
<<<<<<< HEAD
	explicit PhysicalHashAggregateGlobalSourceState(const PhysicalHashAggregate &op) : op(op), state_index(0) {
=======
	explicit PhysicalHashAggregateState(ClientContext &context, const PhysicalHashAggregate &op) : scan_index(0) {
>>>>>>> 72e706d9
		for (auto &rt : op.radix_tables) {
			radix_states.push_back(rt.GetGlobalSourceState(context));
		}
	}

	const PhysicalHashAggregate &op;
	std::atomic<size_t> state_index;

	vector<unique_ptr<GlobalSourceState>> radix_states;

public:
#if 0
	idx_t MaxThreads() override {
		// If there are no tables, we only need one thread.
		if (op.radix_tables.empty()) {
			return 1;
		}

		auto &ht_state = (HashAggregateGlobalState &)*op.sink_state;
		idx_t count = 0;
		for (size_t sidx = 0; sidx < op.radix_tables.size(); ++sidx) {
			count += op.radix_tables[sidx].Size(*ht_state.radix_states[sidx]);
		}

		return (count + STANDARD_VECTOR_SIZE - 1 ) / STANDARD_VECTOR_SIZE;
	}
#endif
};

unique_ptr<GlobalSourceState> PhysicalHashAggregate::GetGlobalSourceState(ClientContext &context) const {
<<<<<<< HEAD
	return make_unique<PhysicalHashAggregateGlobalSourceState>(*this);
}

class PhysicalHashAggregateLocalSourceState : public LocalSourceState {
public:
	explicit PhysicalHashAggregateLocalSourceState(const PhysicalHashAggregate &op) {
		for (auto &rt : op.radix_tables) {
			radix_states.push_back(rt.GetLocalSourceState());
		}
	}

	vector<unique_ptr<LocalSourceState>> radix_states;
};

unique_ptr<LocalSourceState> PhysicalHashAggregate::GetLocalSourceState(ExecutionContext &context,
                                                                        GlobalSourceState &gstate) const {
	return make_unique<PhysicalHashAggregateLocalSourceState>(*this);
=======
	return make_unique<PhysicalHashAggregateState>(context, *this);
>>>>>>> 72e706d9
}

void PhysicalHashAggregate::GetData(ExecutionContext &context, DataChunk &chunk, GlobalSourceState &gstate_p,
                                    LocalSourceState &lstate_p) const {
	auto &ht_state = (HashAggregateGlobalState &)*sink_state;
	auto &gstate = (PhysicalHashAggregateGlobalSourceState &)gstate_p;
	auto &lstate = (PhysicalHashAggregateLocalSourceState &)lstate_p;
	for (size_t sidx = gstate.state_index; sidx < radix_tables.size(); sidx = ++gstate.state_index) {
		radix_tables[sidx].GetData(context, chunk, *ht_state.radix_states[sidx], *gstate.radix_states[sidx],
		                           *lstate.radix_states[sidx]);
		if (chunk.size() != 0) {
			return;
		}
	}
}

string PhysicalHashAggregate::ParamsToString() const {
	string result;
	for (idx_t i = 0; i < groups.size(); i++) {
		if (i > 0) {
			result += "\n";
		}
		result += groups[i]->GetName();
	}
	for (idx_t i = 0; i < aggregates.size(); i++) {
		auto &aggregate = (BoundAggregateExpression &)*aggregates[i];
		if (i > 0 || !groups.empty()) {
			result += "\n";
		}
		result += aggregates[i]->GetName();
		if (aggregate.filter) {
			result += " Filter: " + aggregate.filter->GetName();
		}
	}
	return result;
}

} // namespace duckdb<|MERGE_RESOLUTION|>--- conflicted
+++ resolved
@@ -238,11 +238,8 @@
 //===--------------------------------------------------------------------===//
 class PhysicalHashAggregateGlobalSourceState : public GlobalSourceState {
 public:
-<<<<<<< HEAD
-	explicit PhysicalHashAggregateGlobalSourceState(const PhysicalHashAggregate &op) : op(op), state_index(0) {
-=======
-	explicit PhysicalHashAggregateState(ClientContext &context, const PhysicalHashAggregate &op) : scan_index(0) {
->>>>>>> 72e706d9
+	PhysicalHashAggregateGlobalSourceState(ClientContext &context, const PhysicalHashAggregate &op)
+	    : op(op), state_index(0) {
 		for (auto &rt : op.radix_tables) {
 			radix_states.push_back(rt.GetGlobalSourceState(context));
 		}
@@ -273,15 +270,14 @@
 };
 
 unique_ptr<GlobalSourceState> PhysicalHashAggregate::GetGlobalSourceState(ClientContext &context) const {
-<<<<<<< HEAD
-	return make_unique<PhysicalHashAggregateGlobalSourceState>(*this);
+	return make_unique<PhysicalHashAggregateGlobalSourceState>(context, *this);
 }
 
 class PhysicalHashAggregateLocalSourceState : public LocalSourceState {
 public:
-	explicit PhysicalHashAggregateLocalSourceState(const PhysicalHashAggregate &op) {
+	explicit PhysicalHashAggregateLocalSourceState(ExecutionContext &context, const PhysicalHashAggregate &op) {
 		for (auto &rt : op.radix_tables) {
-			radix_states.push_back(rt.GetLocalSourceState());
+			radix_states.push_back(rt.GetLocalSourceState(context));
 		}
 	}
 
@@ -290,10 +286,7 @@
 
 unique_ptr<LocalSourceState> PhysicalHashAggregate::GetLocalSourceState(ExecutionContext &context,
                                                                         GlobalSourceState &gstate) const {
-	return make_unique<PhysicalHashAggregateLocalSourceState>(*this);
-=======
-	return make_unique<PhysicalHashAggregateState>(context, *this);
->>>>>>> 72e706d9
+	return make_unique<PhysicalHashAggregateLocalSourceState>(context, *this);
 }
 
 void PhysicalHashAggregate::GetData(ExecutionContext &context, DataChunk &chunk, GlobalSourceState &gstate_p,
