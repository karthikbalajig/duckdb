--- conflicted
+++ resolved
@@ -71,21 +71,13 @@
 }
 
 BufferedCSVReader::BufferedCSVReader(ClientContext &context, BufferedCSVReaderOptions options,
-<<<<<<< HEAD
                                      vector<LogicalType> requested_types)
-=======
-                                     vector<SQLType> requested_types)
->>>>>>> 1d7b3462
     : options(options), buffer_size(0), position(0), start(0) {
 	source = OpenCSV(context, options);
 	Initialize(requested_types);
 }
 
-<<<<<<< HEAD
 BufferedCSVReader::BufferedCSVReader(BufferedCSVReaderOptions options, vector<LogicalType> requested_types,
-=======
-BufferedCSVReader::BufferedCSVReader(BufferedCSVReaderOptions options, vector<SQLType> requested_types,
->>>>>>> 1d7b3462
                                      unique_ptr<istream> ssource)
     : options(options), source(move(ssource)), buffer_size(0), position(0), start(0) {
 	Initialize(requested_types);
@@ -295,35 +287,23 @@
 	return false;
 }
 
-<<<<<<< HEAD
-vector<LogicalType> BufferedCSVReader::SniffCSV(vector<LogicalType> requested_types) {
-	// TODO: sniff for uncommon (UTF-8) delimiter variants in first lines and add them to the list
-	const vector<string> delim_candidates = {",", "|", ";", "\t"};
-	const vector<QuoteRule> quoterule_candidates = {QuoteRule::QUOTES_RFC, QuoteRule::QUOTES_OTHER,
-	                                                QuoteRule::NO_QUOTES};
-	// quote candiates depend on quote rule
-	const vector<vector<string>> quote_candidates_map = {{"\""}, {"\"", "'"}, {""}};
-	// escape candiates also depend on quote rule.
-	// Note: RFC-conform escapes are handled automatically, and without quotes no escape char is required
-	const vector<vector<string>> escape_candidates_map = {{""}, {"\\"}, {""}};
-=======
-bool BufferedCSVReader::TryCastVector(Vector &parse_chunk_col, idx_t size, SQLType sql_type) {
+bool BufferedCSVReader::TryCastVector(Vector &parse_chunk_col, idx_t size, LogicalType sql_type) {
 	try {
 		// try vector-cast from string to sql_type
-		Vector dummy_result(GetInternalType(sql_type));
-		if (options.has_date_format && sql_type == SQLTypeId::DATE) {
+		Vector dummy_result(sql_type);
+		if (options.has_date_format && sql_type == LogicalTypeId::DATE) {
 			// use the date format to cast the chunk
 			UnaryExecutor::Execute<string_t, date_t, true>(parse_chunk_col, dummy_result, size, [&](string_t input) {
 				return options.date_format.ParseDate(input);
 			});
-		} else if (options.has_timestamp_format && sql_type == SQLTypeId::TIMESTAMP) {
+		} else if (options.has_timestamp_format && sql_type == LogicalTypeId::TIMESTAMP) {
 			// use the date format to cast the chunk
 			UnaryExecutor::Execute<string_t, timestamp_t, true>(
 			    parse_chunk_col, dummy_result, size,
 			    [&](string_t input) { return options.timestamp_format.ParseTimestamp(input); });
 		} else {
 			// target type is not varchar: perform a cast
-			VectorOperations::Cast(parse_chunk_col, dummy_result, SQLType::VARCHAR, sql_type, size, true);
+			VectorOperations::Cast(parse_chunk_col, dummy_result, size, true);
 		}
 	} catch (const Exception &e) {
 		return false;
@@ -348,10 +328,9 @@
 	}
 }
 
-vector<SQLType> BufferedCSVReader::SniffCSV(vector<SQLType> requested_types) {
+vector<LogicalType> BufferedCSVReader::SniffCSV(vector<LogicalType> requested_types) {
 	ConfigureSampling();
 	PrepareCandidateSets();
->>>>>>> 1d7b3462
 
 	BufferedCSVReaderOptions original_options = options;
 	vector<BufferedCSVReaderOptions> info_candidates;
@@ -447,19 +426,10 @@
 	}
 
 	// type candidates, ordered by descending specificity (~ from high to low)
-<<<<<<< HEAD
-	vector<LogicalType> type_candidates = {
-	    LogicalType::VARCHAR, LogicalType::TIMESTAMP,
-	    LogicalType::DATE,    LogicalType::TIME,
-	    LogicalType::DOUBLE,  /*LogicalType::FLOAT,*/ LogicalType::BIGINT,
-	    LogicalType::INTEGER, /* LogicalType::SMALLINT, */ /*LogicalType::TINYINT,*/ LogicalType::BOOLEAN,
-	    LogicalType::SQLNULL};
-=======
-	vector<SQLType> type_candidates = {SQLType::VARCHAR, SQLType::TIMESTAMP,
-	                                   SQLType::DATE,    SQLType::TIME,
-	                                   SQLType::DOUBLE,  /* SQLType::FLOAT,*/ SQLType::BIGINT,
-	                                   SQLType::INTEGER, /*SQLType::SMALLINT, SQLType::TINYINT,*/ SQLType::BOOLEAN};
->>>>>>> 1d7b3462
+	vector<LogicalType> type_candidates = {LogicalType::VARCHAR, LogicalType::TIMESTAMP,
+	                                   LogicalType::DATE,    LogicalType::TIME,
+	                                   LogicalType::DOUBLE,  /* LogicalType::FLOAT,*/ LogicalType::BIGINT,
+	                                   LogicalType::INTEGER, /*LogicalType::SMALLINT, LogicalType::TINYINT,*/ LogicalType::BOOLEAN};
 
 	// check which info candiate leads to minimum amount of non-varchar columns...
 	BufferedCSVReaderOptions best_options;
@@ -518,22 +488,12 @@
 
 	options = best_options;
 
-<<<<<<< HEAD
-	// if data types were provided, exit here if number of columns does not match
-	// TODO: we could think about postponing this to see if the csv happens to contain a superset of requested columns
-	if (requested_types.size() > 0 && requested_types.size() != options.num_cols) {
-		throw ParserException("Error while determining column types: found %lld columns but expected %d",
-		                      options.num_cols, requested_types.size());
-	}
-
-=======
->>>>>>> 1d7b3462
 	// sql_types and parse_chunk have to be in line with new info
 	sql_types.clear();
 	sql_types.assign(options.num_cols, LogicalType::VARCHAR);
 	InitParseChunk(sql_types.size());
 
-	vector<SQLType> detected_types;
+	vector<LogicalType> detected_types;
 
 	// if data types were provided, exit here if number of columns does not match
 	if (requested_types.size() > 0) {
@@ -543,20 +503,6 @@
 		} else {
 			detected_types = requested_types;
 		}
-<<<<<<< HEAD
-		for (idx_t col = 0; col < parse_chunk.column_count(); col++) {
-			vector<LogicalType> &col_type_candidates = best_sql_types_candidates[col];
-			while (col_type_candidates.size() > 1) {
-				try {
-					const auto &sql_type = col_type_candidates.back();
-					// try vector-cast from string to sql_type
-					parse_chunk.data[col];
-					Vector dummy_result(sql_type);
-					VectorOperations::Cast(parse_chunk.data[col], dummy_result, parse_chunk.size(), true);
-					break;
-				} catch (const Exception &e) {
-					col_type_candidates.pop_back();
-=======
 	} else {
 		// jump through the rest of the file and continue to refine the sql type guess
 		while (JumpToNextSample()) {
@@ -567,7 +513,7 @@
 				continue;
 			}
 			for (idx_t col = 0; col < parse_chunk.column_count(); col++) {
-				vector<SQLType> &col_type_candidates = best_sql_types_candidates[col];
+				vector<LogicalType> &col_type_candidates = best_sql_types_candidates[col];
 				while (col_type_candidates.size() > 1) {
 					const auto &sql_type = col_type_candidates.back();
 					if (TryCastVector(parse_chunk.data[col], parse_chunk.size(), sql_type)) {
@@ -575,14 +521,13 @@
 					} else {
 						col_type_candidates.pop_back();
 					}
->>>>>>> 1d7b3462
 				}
 			}
 		}
 
 		// set sql types
 		for (idx_t col = 0; col < best_sql_types_candidates.size(); col++) {
-			SQLType d_type = best_sql_types_candidates[col].back();
+			LogicalType d_type = best_sql_types_candidates[col].back();
 			detected_types.push_back(d_type);
 		}
 	}
@@ -615,29 +560,13 @@
 				first_row_nulls = false;
 			}
 			// try cast to sql_type of column
-<<<<<<< HEAD
-			vector<LogicalType> &col_type_candidates = best_sql_types_candidates[col];
-			const auto &sql_type = col_type_candidates.back();
-=======
 			const auto &sql_type = detected_types[col];
->>>>>>> 1d7b3462
 			if (!TryCastValue(dummy_val, sql_type)) {
 				first_row_consistent = false;
 			}
 		}
 	}
 
-<<<<<<< HEAD
-	// if all rows are of type string, we will currently make the assumption there is no header.
-	// TODO: Do some kind of string-distance based constistency metic between first row and others
-	/*bool all_types_string = true;
-	for (idx_t col = 0; col < parse_chunk.column_count(); col++) {
-	    const auto &col_type = best_sql_types_candidates[col].back();
-	    all_types_string &= (col_type == LogicalType::VARCHAR);
-	}*/
-
-=======
->>>>>>> 1d7b3462
 	// update parser info, and read, generate & set col_names based on previous findings
 	if (((!first_row_consistent || first_row_nulls) && !options.has_header) || (options.has_header && options.header)) {
 		options.header = true;
@@ -670,32 +599,6 @@
 		}
 	}
 
-<<<<<<< HEAD
-	// set sql types
-	vector<LogicalType> detected_types;
-	for (idx_t col = 0; col < best_sql_types_candidates.size(); col++) {
-		LogicalType d_type = best_sql_types_candidates[col].back();
-
-		if (requested_types.size() > 0) {
-			LogicalType r_type = requested_types[col];
-
-			// check if the detected types are in line with the provided types
-			if (r_type != d_type) {
-				if (r_type.IsMoreGenericThan(d_type)) {
-					d_type = r_type;
-				} else {
-					throw ParserException(
-					    "Error while sniffing data type for column '%s': Requested column type %s, detected type %s",
-					    col_names[col].c_str(), r_type.ToString().c_str(), d_type.ToString().c_str());
-				}
-			}
-		}
-
-		detected_types.push_back(d_type);
-	}
-
-=======
->>>>>>> 1d7b3462
 	// back to normal
 	JumpToBeginning(0, false);
 
@@ -1240,13 +1143,8 @@
 					auto utf_type = Utf8Proc::Analyze(s.GetData(), s.GetSize());
 					switch (utf_type) {
 					case UnicodeType::INVALID:
-<<<<<<< HEAD
-						throw ParserException("Error on line %s: file is not valid UTF8",
-						                      GetLineNumberStr(linenr, linenr_estimated).c_str());
-=======
 						throw ParserException("Error between line %d and %d: file is not valid UTF8",
 						                      linenr - parse_chunk.size(), linenr);
->>>>>>> 1d7b3462
 					case UnicodeType::ASCII:
 						break;
 					case UnicodeType::UNICODE: {
@@ -1259,23 +1157,7 @@
 				}
 			}
 			insert_chunk.data[col_idx].Reference(parse_chunk.data[col_idx]);
-<<<<<<< HEAD
 		} else if (options.has_date_format && sql_types[col_idx].id() == LogicalTypeId::DATE) {
-			// use the date format to cast the chunk
-			UnaryExecutor::Execute<string_t, date_t, true>(
-			    parse_chunk.data[col_idx], insert_chunk.data[col_idx], parse_chunk.size(),
-			    [&](string_t input) { return options.date_format.ParseDate(input); });
-		} else if (options.has_timestamp_format && sql_types[col_idx].id() == LogicalTypeId::TIMESTAMP) {
-			// use the date format to cast the chunk
-			UnaryExecutor::Execute<string_t, timestamp_t, true>(
-			    parse_chunk.data[col_idx], insert_chunk.data[col_idx], parse_chunk.size(),
-			    [&](string_t input) { return options.timestamp_format.ParseTimestamp(input); });
-		} else {
-			// target type is not varchar: perform a cast
-			assert(insert_chunk.data[col_idx].type == sql_types[col_idx]);
-			VectorOperations::Cast(parse_chunk.data[col_idx], insert_chunk.data[col_idx], parse_chunk.size());
-=======
-		} else if (options.has_date_format && sql_types[col_idx].id == SQLTypeId::DATE) {
 			try {
 				// use the date format to cast the chunk
 				UnaryExecutor::Execute<string_t, date_t, true>(
@@ -1285,7 +1167,7 @@
 				throw ParserException("Error between line %llu and %llu: %s", linenr - parse_chunk.size(), linenr,
 				                      e.what());
 			}
-		} else if (options.has_timestamp_format && sql_types[col_idx].id == SQLTypeId::TIMESTAMP) {
+		} else if (options.has_timestamp_format && sql_types[col_idx].id() == LogicalTypeId::TIMESTAMP) {
 			try {
 				// use the date format to cast the chunk
 				UnaryExecutor::Execute<string_t, timestamp_t, true>(
@@ -1298,19 +1180,13 @@
 		} else {
 			try {
 				// target type is not varchar: perform a cast
-				VectorOperations::Cast(parse_chunk.data[col_idx], insert_chunk.data[col_idx], SQLType::VARCHAR,
-				                       sql_types[col_idx], parse_chunk.size());
+				VectorOperations::Cast(parse_chunk.data[col_idx], insert_chunk.data[col_idx], parse_chunk.size());
 			} catch (const Exception &e) {
 				throw ParserException("Error between line %llu and %llu: %s", linenr - parse_chunk.size(), linenr,
 				                      e.what());
 			}
->>>>>>> 1d7b3462
 		}
 	}
 	parse_chunk.Reset();
 }
-<<<<<<< HEAD
-
-=======
->>>>>>> 1d7b3462
 } // namespace duckdb