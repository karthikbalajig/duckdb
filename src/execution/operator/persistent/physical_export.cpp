--- conflicted
+++ resolved
@@ -20,8 +20,6 @@
 void ReorderTableEntries(catalog_entry_vector_t &tables);
 
 using std::stringstream;
-
-void ReorderTableEntries(catalog_entry_vector_t &tables);
 
 PhysicalExport::PhysicalExport(vector<LogicalType> types, CopyFunction function, unique_ptr<CopyInfo> info,
                                idx_t estimated_cardinality, unique_ptr<BoundExportData> exported_tables)
@@ -229,19 +227,12 @@
 
 	auto &catalog = Catalog::GetCatalog(ccontext, info->catalog);
 
-<<<<<<< HEAD
 	catalog_entry_vector_t catalog_entries;
 	catalog_entries = GetNaiveExportOrder(context.client, catalog);
 	if (catalog.IsDuckCatalog()) {
 		auto &duck_catalog = catalog.Cast<DuckCatalog>();
 		auto &dependency_manager = duck_catalog.GetDependencyManager();
 		dependency_manager.ReorderEntries(catalog_entries, ccontext);
-=======
-	// consider the order of tables because of foreign key constraint
-	entries.tables.clear();
-	for (idx_t i = 0; i < exported_tables->data.size(); i++) {
-		entries.tables.push_back(exported_tables->data[i].entry);
->>>>>>> 18132018
 	}
 
 	// write the schema.sql file
