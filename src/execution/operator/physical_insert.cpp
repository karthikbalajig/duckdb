--- conflicted
+++ resolved
@@ -28,17 +28,10 @@
 	DataChunk insert_chunk;
 	vector<TypeId> types;
 	for (auto &column : table->columns) {
-<<<<<<< HEAD
-        types.push_back(column->type);
-    }
-    insert_chunk.Initialize(types);
-	ExpressionExecutor executor(state_->child_chunk);
-=======
 		types.push_back(column->type);
 	}
 	insert_chunk.Initialize(types);
 	ExpressionExecutor executor(children.size() == 0 ? nullptr : state);
->>>>>>> ee31d228
 
 	for (size_t i = 0; i < value_list.size(); i++) {
 		auto &expr = value_list[i];
