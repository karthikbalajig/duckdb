#include "duckdb/execution/operator/join/physical_iejoin.hpp"

#include "duckdb/common/operator/comparison_operators.hpp"
#include "duckdb/common/row_operations/row_operations.hpp"
#include "duckdb/common/sort/sort.hpp"
#include "duckdb/common/sort/sorted_block.hpp"
#include "duckdb/common/vector_operations/vector_operations.hpp"
#include "duckdb/execution/expression_executor.hpp"
#include "duckdb/main/client_context.hpp"
#include "duckdb/parallel/event.hpp"
#include "duckdb/parallel/meta_pipeline.hpp"
#include "duckdb/parallel/thread_context.hpp"
#include "duckdb/planner/expression/bound_reference_expression.hpp"

#include <thread>

namespace duckdb {

PhysicalIEJoin::PhysicalIEJoin(LogicalOperator &op, unique_ptr<PhysicalOperator> left,
                               unique_ptr<PhysicalOperator> right, vector<JoinCondition> cond, JoinType join_type,
                               idx_t estimated_cardinality)
    : PhysicalRangeJoin(op, PhysicalOperatorType::IE_JOIN, std::move(left), std::move(right), std::move(cond),
                        join_type, estimated_cardinality) {

	// 1. let L1 (resp. L2) be the array of column X (resp. Y)
	D_ASSERT(conditions.size() >= 2);
	lhs_orders.resize(2);
	rhs_orders.resize(2);
	for (idx_t i = 0; i < 2; ++i) {
		auto &cond = conditions[i];
		D_ASSERT(cond.left->return_type == cond.right->return_type);
		join_key_types.push_back(cond.left->return_type);

		// Convert the conditions to sort orders
		auto left = cond.left->Copy();
		auto right = cond.right->Copy();
		auto sense = OrderType::INVALID;

		// 2. if (op1 ∈ {>, ≥}) sort L1 in descending order
		// 3. else if (op1 ∈ {<, ≤}) sort L1 in ascending order
		// 4. if (op2 ∈ {>, ≥}) sort L2 in ascending order
		// 5. else if (op2 ∈ {<, ≤}) sort L2 in descending order
		switch (cond.comparison) {
		case ExpressionType::COMPARE_GREATERTHAN:
		case ExpressionType::COMPARE_GREATERTHANOREQUALTO:
			sense = i ? OrderType::ASCENDING : OrderType::DESCENDING;
			break;
		case ExpressionType::COMPARE_LESSTHAN:
		case ExpressionType::COMPARE_LESSTHANOREQUALTO:
			sense = i ? OrderType::DESCENDING : OrderType::ASCENDING;
			break;
		default:
			throw NotImplementedException("Unimplemented join type for IEJoin");
		}
		lhs_orders[i].emplace_back(BoundOrderByNode(sense, OrderByNullType::NULLS_LAST, std::move(left)));
		rhs_orders[i].emplace_back(BoundOrderByNode(sense, OrderByNullType::NULLS_LAST, std::move(right)));
	}

	for (idx_t i = 2; i < conditions.size(); ++i) {
		auto &cond = conditions[i];
		D_ASSERT(cond.left->return_type == cond.right->return_type);
		join_key_types.push_back(cond.left->return_type);
	}
}

//===--------------------------------------------------------------------===//
// Sink
//===--------------------------------------------------------------------===//
class IEJoinLocalState : public LocalSinkState {
public:
	using LocalSortedTable = PhysicalRangeJoin::LocalSortedTable;

	IEJoinLocalState(ClientContext &context, const PhysicalRangeJoin &op, const idx_t child)
	    : table(context, op, child) {
	}

	//! The local sort state
	LocalSortedTable table;
};

class IEJoinGlobalState : public GlobalSinkState {
public:
	using GlobalSortedTable = PhysicalRangeJoin::GlobalSortedTable;

public:
	IEJoinGlobalState(ClientContext &context, const PhysicalIEJoin &op) : child(0) {
		tables.resize(2);
		RowLayout lhs_layout;
		lhs_layout.Initialize(op.children[0]->types);
		vector<BoundOrderByNode> lhs_order;
		lhs_order.emplace_back(op.lhs_orders[0][0].Copy());
		tables[0] = make_uniq<GlobalSortedTable>(context, lhs_order, lhs_layout);

		RowLayout rhs_layout;
		rhs_layout.Initialize(op.children[1]->types);
		vector<BoundOrderByNode> rhs_order;
		rhs_order.emplace_back(op.rhs_orders[0][0].Copy());
		tables[1] = make_uniq<GlobalSortedTable>(context, rhs_order, rhs_layout);
	}

	IEJoinGlobalState(IEJoinGlobalState &prev)
	    : GlobalSinkState(prev), tables(std::move(prev.tables)), child(prev.child + 1) {
	}

	void Sink(DataChunk &input, IEJoinLocalState &lstate) {
		auto &table = *tables[child];
		auto &global_sort_state = table.global_sort_state;
		auto &local_sort_state = lstate.table.local_sort_state;

		// Sink the data into the local sort state
		lstate.table.Sink(input, global_sort_state);

		// When sorting data reaches a certain size, we sort it
		if (local_sort_state.SizeInBytes() >= table.memory_per_thread) {
			local_sort_state.Sort(global_sort_state, true);
		}
	}

	vector<unique_ptr<GlobalSortedTable>> tables;
	size_t child;
};

unique_ptr<GlobalSinkState> PhysicalIEJoin::GetGlobalSinkState(ClientContext &context) const {
	D_ASSERT(!sink_state);
	return make_uniq<IEJoinGlobalState>(context, *this);
}

unique_ptr<LocalSinkState> PhysicalIEJoin::GetLocalSinkState(ExecutionContext &context) const {
	idx_t sink_child = 0;
	if (sink_state) {
		const auto &ie_sink = sink_state->Cast<IEJoinGlobalState>();
		sink_child = ie_sink.child;
	}
	return make_uniq<IEJoinLocalState>(context.client, *this, sink_child);
}

<<<<<<< HEAD
SinkResultType PhysicalIEJoin::Sink(ExecutionContext &context, GlobalSinkState &gstate_p, LocalSinkState &lstate_p,
                                    DataChunk &input) const {
	auto &gstate = gstate_p.Cast<IEJoinGlobalState>();
	auto &lstate = lstate_p.Cast<IEJoinLocalState>();
=======
SinkResultType PhysicalIEJoin::Sink(ExecutionContext &context, DataChunk &chunk, OperatorSinkInput &input) const {
	auto &gstate = input.global_state.Cast<IEJoinGlobalState>();
	auto &lstate = input.local_state.Cast<IEJoinLocalState>();
>>>>>>> da69aeaa

	gstate.Sink(chunk, lstate);

	return SinkResultType::NEED_MORE_INPUT;
}

void PhysicalIEJoin::Combine(ExecutionContext &context, GlobalSinkState &gstate_p, LocalSinkState &lstate_p) const {
	auto &gstate = gstate_p.Cast<IEJoinGlobalState>();
	auto &lstate = lstate_p.Cast<IEJoinLocalState>();
	gstate.tables[gstate.child]->Combine(lstate.table);
	auto &client_profiler = QueryProfiler::Get(context.client);

	context.thread.profiler.Flush(*this, lstate.table.executor, gstate.child ? "rhs_executor" : "lhs_executor", 1);
	client_profiler.Flush(context.thread.profiler);
}

//===--------------------------------------------------------------------===//
// Finalize
//===--------------------------------------------------------------------===//
SinkFinalizeType PhysicalIEJoin::Finalize(Pipeline &pipeline, Event &event, ClientContext &context,
                                          GlobalSinkState &gstate_p) const {
	auto &gstate = gstate_p.Cast<IEJoinGlobalState>();
	auto &table = *gstate.tables[gstate.child];
	auto &global_sort_state = table.global_sort_state;

	if ((gstate.child == 1 && IsRightOuterJoin(join_type)) || (gstate.child == 0 && IsLeftOuterJoin(join_type))) {
		// for FULL/LEFT/RIGHT OUTER JOIN, initialize found_match to false for every tuple
		table.IntializeMatches();
	}
	if (gstate.child == 1 && global_sort_state.sorted_blocks.empty() && EmptyResultIfRHSIsEmpty()) {
		// Empty input!
		return SinkFinalizeType::NO_OUTPUT_POSSIBLE;
	}

	// Sort the current input child
	table.Finalize(pipeline, event);

	// Move to the next input child
	++gstate.child;

	return SinkFinalizeType::READY;
}

//===--------------------------------------------------------------------===//
// Operator
//===--------------------------------------------------------------------===//
OperatorResultType PhysicalIEJoin::ExecuteInternal(ExecutionContext &context, DataChunk &input, DataChunk &chunk,
                                                   GlobalOperatorState &gstate, OperatorState &state) const {
	return OperatorResultType::FINISHED;
}

//===--------------------------------------------------------------------===//
// Source
//===--------------------------------------------------------------------===//
struct IEJoinUnion {
	using SortedTable = PhysicalRangeJoin::GlobalSortedTable;

	static idx_t AppendKey(SortedTable &table, ExpressionExecutor &executor, SortedTable &marked, int64_t increment,
	                       int64_t base, const idx_t block_idx);

	static void Sort(SortedTable &table) {
		auto &global_sort_state = table.global_sort_state;
		global_sort_state.PrepareMergePhase();
		while (global_sort_state.sorted_blocks.size() > 1) {
			global_sort_state.InitializeMergeRound();
			MergeSorter merge_sorter(global_sort_state, global_sort_state.buffer_manager);
			merge_sorter.PerformInMergeRound();
			global_sort_state.CompleteMergeRound(true);
		}
	}

	template <typename T>
	static vector<T> ExtractColumn(SortedTable &table, idx_t col_idx) {
		vector<T> result;
		result.reserve(table.count);

		auto &gstate = table.global_sort_state;
		auto &blocks = *gstate.sorted_blocks[0]->payload_data;
		PayloadScanner scanner(blocks, gstate, false);

		DataChunk payload;
		payload.Initialize(Allocator::DefaultAllocator(), gstate.payload_layout.GetTypes());
		for (;;) {
			scanner.Scan(payload);
			const auto count = payload.size();
			if (!count) {
				break;
			}

			const auto data_ptr = FlatVector::GetData<T>(payload.data[col_idx]);
			result.insert(result.end(), data_ptr, data_ptr + count);
		}

		return result;
	}

	IEJoinUnion(ClientContext &context, const PhysicalIEJoin &op, SortedTable &t1, const idx_t b1, SortedTable &t2,
	            const idx_t b2);

	idx_t SearchL1(idx_t pos);
	bool NextRow();

	//! Inverted loop
	idx_t JoinComplexBlocks(SelectionVector &lsel, SelectionVector &rsel);

	//! L1
	unique_ptr<SortedTable> l1;
	//! L2
	unique_ptr<SortedTable> l2;

	//! Li
	vector<int64_t> li;
	//! P
	vector<idx_t> p;

	//! B
	vector<validity_t> bit_array;
	ValidityMask bit_mask;

	//! Bloom Filter
	static constexpr idx_t BLOOM_CHUNK_BITS = 1024;
	idx_t bloom_count;
	vector<validity_t> bloom_array;
	ValidityMask bloom_filter;

	//! Iteration state
	idx_t n;
	idx_t i;
	idx_t j;
	unique_ptr<SBIterator> op1;
	unique_ptr<SBIterator> off1;
	unique_ptr<SBIterator> op2;
	unique_ptr<SBIterator> off2;
	int64_t lrid;
};

idx_t IEJoinUnion::AppendKey(SortedTable &table, ExpressionExecutor &executor, SortedTable &marked, int64_t increment,
                             int64_t base, const idx_t block_idx) {
	LocalSortState local_sort_state;
	local_sort_state.Initialize(marked.global_sort_state, marked.global_sort_state.buffer_manager);

	// Reading
	const auto valid = table.count - table.has_null;
	auto &gstate = table.global_sort_state;
	PayloadScanner scanner(gstate, block_idx);
	auto table_idx = block_idx * gstate.block_capacity;

	DataChunk scanned;
	scanned.Initialize(Allocator::DefaultAllocator(), scanner.GetPayloadTypes());

	// Writing
	auto types = local_sort_state.sort_layout->logical_types;
	const idx_t payload_idx = types.size();

	const auto &payload_types = local_sort_state.payload_layout->GetTypes();
	types.insert(types.end(), payload_types.begin(), payload_types.end());
	const idx_t rid_idx = types.size() - 1;

	DataChunk keys;
	DataChunk payload;
	keys.Initialize(Allocator::DefaultAllocator(), types);

	idx_t inserted = 0;
	for (auto rid = base; table_idx < valid;) {
		scanner.Scan(scanned);

		// NULLs are at the end, so stop when we reach them
		auto scan_count = scanned.size();
		if (table_idx + scan_count > valid) {
			scan_count = valid - table_idx;
			scanned.SetCardinality(scan_count);
		}
		if (scan_count == 0) {
			break;
		}
		table_idx += scan_count;

		// Compute the input columns from the payload
		keys.Reset();
		keys.Split(payload, rid_idx);
		executor.Execute(scanned, keys);

		// Mark the rid column
		payload.data[0].Sequence(rid, increment, scan_count);
		payload.SetCardinality(scan_count);
		keys.Fuse(payload);
		rid += increment * scan_count;

		// Sort on the sort columns (which will no longer be needed)
		keys.Split(payload, payload_idx);
		local_sort_state.SinkChunk(keys, payload);
		inserted += scan_count;
		keys.Fuse(payload);

		// Flush when we have enough data
		if (local_sort_state.SizeInBytes() >= marked.memory_per_thread) {
			local_sort_state.Sort(marked.global_sort_state, true);
		}
	}
	marked.global_sort_state.AddLocalState(local_sort_state);
	marked.count += inserted;

	return inserted;
}

IEJoinUnion::IEJoinUnion(ClientContext &context, const PhysicalIEJoin &op, SortedTable &t1, const idx_t b1,
                         SortedTable &t2, const idx_t b2)
    : n(0), i(0) {
	// input : query Q with 2 join predicates t1.X op1 t2.X' and t1.Y op2 t2.Y', tables T, T' of sizes m and n resp.
	// output: a list of tuple pairs (ti , tj)
	// Note that T/T' are already sorted on X/X' and contain the payload data
	// We only join the two block numbers and use the sizes of the blocks as the counts

	// 0. Filter out tables with no overlap
	if (!t1.BlockSize(b1) || !t2.BlockSize(b2)) {
		return;
	}

	const auto &cmp1 = op.conditions[0].comparison;
	SBIterator bounds1(t1.global_sort_state, cmp1);
	SBIterator bounds2(t2.global_sort_state, cmp1);

	// t1.X[0] op1 t2.X'[-1]
	bounds1.SetIndex(bounds1.block_capacity * b1);
	bounds2.SetIndex(bounds2.block_capacity * b2 + t2.BlockSize(b2) - 1);
	if (!bounds1.Compare(bounds2)) {
		return;
	}

	// 1. let L1 (resp. L2) be the array of column X (resp. Y )
	const auto &order1 = op.lhs_orders[0][0];
	const auto &order2 = op.lhs_orders[1][0];

	// 2. if (op1 ∈ {>, ≥}) sort L1 in descending order
	// 3. else if (op1 ∈ {<, ≤}) sort L1 in ascending order

	// For the union algorithm, we make a unified table with the keys and the rids as the payload:
	//		X/X', Y/Y', R/R'/Li
	// The first position is the sort key.
	vector<LogicalType> types;
	types.emplace_back(order2.expression->return_type);
	types.emplace_back(LogicalType::BIGINT);
	RowLayout payload_layout;
	payload_layout.Initialize(types);

	// Sort on the first expression
	auto ref = make_uniq<BoundReferenceExpression>(order1.expression->return_type, 0);
	vector<BoundOrderByNode> orders;
	orders.emplace_back(order1.type, order1.null_order, std::move(ref));

	l1 = make_uniq<SortedTable>(context, orders, payload_layout);

	// LHS has positive rids
	ExpressionExecutor l_executor(context);
	l_executor.AddExpression(*order1.expression);
	l_executor.AddExpression(*order2.expression);
	AppendKey(t1, l_executor, *l1, 1, 1, b1);

	// RHS has negative rids
	ExpressionExecutor r_executor(context);
	r_executor.AddExpression(*op.rhs_orders[0][0].expression);
	r_executor.AddExpression(*op.rhs_orders[1][0].expression);
	AppendKey(t2, r_executor, *l1, -1, -1, b2);

	if (l1->global_sort_state.sorted_blocks.empty()) {
		return;
	}

	Sort(*l1);

	op1 = make_uniq<SBIterator>(l1->global_sort_state, cmp1);
	off1 = make_uniq<SBIterator>(l1->global_sort_state, cmp1);

	// We don't actually need the L1 column, just its sort key, which is in the sort blocks
	li = ExtractColumn<int64_t>(*l1, types.size() - 1);

	// 4. if (op2 ∈ {>, ≥}) sort L2 in ascending order
	// 5. else if (op2 ∈ {<, ≤}) sort L2 in descending order

	// We sort on Y/Y' to obtain the sort keys and the permutation array.
	// For this we just need a two-column table of Y, P
	types.clear();
	types.emplace_back(LogicalType::BIGINT);
	payload_layout.Initialize(types);

	// Sort on the first expression
	orders.clear();
	ref = make_uniq<BoundReferenceExpression>(order2.expression->return_type, 0);
	orders.emplace_back(order2.type, order2.null_order, std::move(ref));

	ExpressionExecutor executor(context);
	executor.AddExpression(*orders[0].expression);

	l2 = make_uniq<SortedTable>(context, orders, payload_layout);
	for (idx_t base = 0, block_idx = 0; block_idx < l1->BlockCount(); ++block_idx) {
		base += AppendKey(*l1, executor, *l2, 1, base, block_idx);
	}

	Sort(*l2);

	// We don't actually need the L2 column, just its sort key, which is in the sort blocks

	// 6. compute the permutation array P of L2 w.r.t. L1
	p = ExtractColumn<idx_t>(*l2, types.size() - 1);

	// 7. initialize bit-array B (|B| = n), and set all bits to 0
	n = l2->count.load();
	bit_array.resize(ValidityMask::EntryCount(n), 0);
	bit_mask.Initialize(bit_array.data());

	// Bloom filter
	bloom_count = (n + (BLOOM_CHUNK_BITS - 1)) / BLOOM_CHUNK_BITS;
	bloom_array.resize(ValidityMask::EntryCount(bloom_count), 0);
	bloom_filter.Initialize(bloom_array.data());

	// 11. for(i←1 to n) do
	const auto &cmp2 = op.conditions[1].comparison;
	op2 = make_uniq<SBIterator>(l2->global_sort_state, cmp2);
	off2 = make_uniq<SBIterator>(l2->global_sort_state, cmp2);
	i = 0;
	j = 0;
	(void)NextRow();
}

idx_t IEJoinUnion::SearchL1(idx_t pos) {
	// Perform an exponential search in the appropriate direction
	op1->SetIndex(pos);

	idx_t step = 1;
	auto hi = pos;
	auto lo = pos;
	if (!op1->cmp) {
		// Scan left for loose inequality
		lo -= MinValue(step, lo);
		step *= 2;
		off1->SetIndex(lo);
		while (lo > 0 && op1->Compare(*off1)) {
			hi = lo;
			lo -= MinValue(step, lo);
			step *= 2;
			off1->SetIndex(lo);
		}
	} else {
		// Scan right for strict inequality
		hi += MinValue(step, n - hi);
		step *= 2;
		off1->SetIndex(hi);
		while (hi < n && !op1->Compare(*off1)) {
			lo = hi;
			hi += MinValue(step, n - hi);
			step *= 2;
			off1->SetIndex(hi);
		}
	}

	// Binary search the target area
	while (lo < hi) {
		const auto mid = lo + (hi - lo) / 2;
		off1->SetIndex(mid);
		if (op1->Compare(*off1)) {
			hi = mid;
		} else {
			lo = mid + 1;
		}
	}

	off1->SetIndex(lo);

	return lo;
}

bool IEJoinUnion::NextRow() {
	for (; i < n; ++i) {
		// 12. pos ← P[i]
		auto pos = p[i];
		lrid = li[pos];
		if (lrid < 0) {
			continue;
		}

		// 16. B[pos] ← 1
		op2->SetIndex(i);
		for (; off2->GetIndex() < n; ++(*off2)) {
			if (!off2->Compare(*op2)) {
				break;
			}
			const auto p2 = p[off2->GetIndex()];
			if (li[p2] < 0) {
				// Only mark rhs matches.
				bit_mask.SetValid(p2);
				bloom_filter.SetValid(p2 / BLOOM_CHUNK_BITS);
			}
		}

		// 9.  if (op1 ∈ {≤,≥} and op2 ∈ {≤,≥}) eqOff = 0
		// 10. else eqOff = 1
		// No, because there could be more than one equal value.
		// Find the leftmost off1 where L1[pos] op1 L1[off1..n]
		// These are the rows that satisfy the op1 condition
		// and that is where we should start scanning B from
		j = SearchL1(pos);

		return true;
	}
	return false;
}

static idx_t NextValid(const ValidityMask &bits, idx_t j, const idx_t n) {
	if (j >= n) {
		return n;
	}

	// We can do a first approximation by checking entries one at a time
	// which gives 64:1.
	idx_t entry_idx, idx_in_entry;
	bits.GetEntryIndex(j, entry_idx, idx_in_entry);
	auto entry = bits.GetValidityEntry(entry_idx++);

	// Trim the bits before the start position
	entry &= (ValidityMask::ValidityBuffer::MAX_ENTRY << idx_in_entry);

	// Check the non-ragged entries
	for (const auto entry_count = bits.EntryCount(n); entry_idx < entry_count; ++entry_idx) {
		if (entry) {
			for (; idx_in_entry < bits.BITS_PER_VALUE; ++idx_in_entry, ++j) {
				if (bits.RowIsValid(entry, idx_in_entry)) {
					return j;
				}
			}
		} else {
			j += bits.BITS_PER_VALUE - idx_in_entry;
		}

		entry = bits.GetValidityEntry(entry_idx);
		idx_in_entry = 0;
	}

	// Check the final entry
	for (; j < n; ++idx_in_entry, ++j) {
		if (bits.RowIsValid(entry, idx_in_entry)) {
			return j;
		}
	}

	return j;
}

idx_t IEJoinUnion::JoinComplexBlocks(SelectionVector &lsel, SelectionVector &rsel) {
	// 8. initialize join result as an empty list for tuple pairs
	idx_t result_count = 0;

	// 11. for(i←1 to n) do
	while (i < n) {
		// 13. for (j ← pos+eqOff to n) do
		for (;;) {
			// 14. if B[j] = 1 then

			//	Use the Bloom filter to find candidate blocks
			while (j < n) {
				auto bloom_begin = NextValid(bloom_filter, j / BLOOM_CHUNK_BITS, bloom_count) * BLOOM_CHUNK_BITS;
				auto bloom_end = MinValue<idx_t>(n, bloom_begin + BLOOM_CHUNK_BITS);

				j = MaxValue<idx_t>(j, bloom_begin);
				j = NextValid(bit_mask, j, bloom_end);
				if (j < bloom_end) {
					break;
				}
			}

			if (j >= n) {
				break;
			}

			// Filter out tuples with the same sign (they come from the same table)
			const auto rrid = li[j];
			++j;

			// 15. add tuples w.r.t. (L1[j], L1[i]) to join result
			if (lrid > 0 && rrid < 0) {
				lsel.set_index(result_count, sel_t(+lrid - 1));
				rsel.set_index(result_count, sel_t(-rrid - 1));
				++result_count;
				if (result_count == STANDARD_VECTOR_SIZE) {
					// out of space!
					return result_count;
				}
			}
		}
		++i;

		if (!NextRow()) {
			break;
		}
	}

	return result_count;
}

class IEJoinLocalSourceState : public LocalSourceState {
public:
	explicit IEJoinLocalSourceState(ClientContext &context, const PhysicalIEJoin &op)
	    : op(op), true_sel(STANDARD_VECTOR_SIZE), left_executor(context), right_executor(context),
	      left_matches(nullptr), right_matches(nullptr) {
		auto &allocator = Allocator::Get(context);
		if (op.conditions.size() < 3) {
			return;
		}

		vector<LogicalType> left_types;
		vector<LogicalType> right_types;
		for (idx_t i = 2; i < op.conditions.size(); ++i) {
			const auto &cond = op.conditions[i];

			left_types.push_back(cond.left->return_type);
			left_executor.AddExpression(*cond.left);

			right_types.push_back(cond.left->return_type);
			right_executor.AddExpression(*cond.right);
		}

		left_keys.Initialize(allocator, left_types);
		right_keys.Initialize(allocator, right_types);
	}

	idx_t SelectOuterRows(bool *matches) {
		idx_t count = 0;
		for (; outer_idx < outer_count; ++outer_idx) {
			if (!matches[outer_idx]) {
				true_sel.set_index(count++, outer_idx);
				if (count >= STANDARD_VECTOR_SIZE) {
					outer_idx++;
					break;
				}
			}
		}

		return count;
	}

	const PhysicalIEJoin &op;

	// Joining
	unique_ptr<IEJoinUnion> joiner;

	idx_t left_base;
	idx_t left_block_index;

	idx_t right_base;
	idx_t right_block_index;

	// Trailing predicates
	SelectionVector true_sel;

	ExpressionExecutor left_executor;
	DataChunk left_keys;

	ExpressionExecutor right_executor;
	DataChunk right_keys;

	// Outer joins
	idx_t outer_idx;
	idx_t outer_count;
	bool *left_matches;
	bool *right_matches;
};

void PhysicalIEJoin::ResolveComplexJoin(ExecutionContext &context, DataChunk &chunk, LocalSourceState &state_p) const {
	auto &state = state_p.Cast<IEJoinLocalSourceState>();
	auto &ie_sink = sink_state->Cast<IEJoinGlobalState>();
	auto &left_table = *ie_sink.tables[0];
	auto &right_table = *ie_sink.tables[1];

	const auto left_cols = children[0]->GetTypes().size();
	do {
		SelectionVector lsel(STANDARD_VECTOR_SIZE);
		SelectionVector rsel(STANDARD_VECTOR_SIZE);
		auto result_count = state.joiner->JoinComplexBlocks(lsel, rsel);
		if (result_count == 0) {
			// exhausted this pair
			return;
		}

		// found matches: extract them
		chunk.Reset();
		SliceSortedPayload(chunk, left_table.global_sort_state, state.left_block_index, lsel, result_count, 0);
		SliceSortedPayload(chunk, right_table.global_sort_state, state.right_block_index, rsel, result_count,
		                   left_cols);
		chunk.SetCardinality(result_count);

		auto sel = FlatVector::IncrementalSelectionVector();
		if (conditions.size() > 2) {
			// If there are more expressions to compute,
			// split the result chunk into the left and right halves
			// so we can compute the values for comparison.
			const auto tail_cols = conditions.size() - 2;

			DataChunk right_chunk;
			chunk.Split(right_chunk, left_cols);
			state.left_executor.SetChunk(chunk);
			state.right_executor.SetChunk(right_chunk);

			auto tail_count = result_count;
			auto true_sel = &state.true_sel;
			for (size_t cmp_idx = 0; cmp_idx < tail_cols; ++cmp_idx) {
				auto &left = state.left_keys.data[cmp_idx];
				state.left_executor.ExecuteExpression(cmp_idx, left);

				auto &right = state.right_keys.data[cmp_idx];
				state.right_executor.ExecuteExpression(cmp_idx, right);

				if (tail_count < result_count) {
					left.Slice(*sel, tail_count);
					right.Slice(*sel, tail_count);
				}
				tail_count = SelectJoinTail(conditions[cmp_idx + 2].comparison, left, right, sel, tail_count, true_sel);
				sel = true_sel;
			}
			chunk.Fuse(right_chunk);

			if (tail_count < result_count) {
				result_count = tail_count;
				chunk.Slice(*sel, result_count);
			}
		}

		// found matches: mark the found matches if required
		if (left_table.found_match) {
			for (idx_t i = 0; i < result_count; i++) {
				left_table.found_match[state.left_base + lsel[sel->get_index(i)]] = true;
			}
		}
		if (right_table.found_match) {
			for (idx_t i = 0; i < result_count; i++) {
				right_table.found_match[state.right_base + rsel[sel->get_index(i)]] = true;
			}
		}
		chunk.Verify();
	} while (chunk.size() == 0);
}

class IEJoinGlobalSourceState : public GlobalSourceState {
public:
	explicit IEJoinGlobalSourceState(const PhysicalIEJoin &op)
	    : op(op), initialized(false), next_pair(0), completed(0), left_outers(0), next_left(0), right_outers(0),
	      next_right(0) {
	}

	void Initialize(IEJoinGlobalState &sink_state) {
		lock_guard<mutex> initializing(lock);
		if (initialized) {
			return;
		}

		// Compute the starting row for reach block
		// (In theory these are all the same size, but you never know...)
		auto &left_table = *sink_state.tables[0];
		const auto left_blocks = left_table.BlockCount();
		idx_t left_base = 0;

		for (size_t lhs = 0; lhs < left_blocks; ++lhs) {
			left_bases.emplace_back(left_base);
			left_base += left_table.BlockSize(lhs);
		}

		auto &right_table = *sink_state.tables[1];
		const auto right_blocks = right_table.BlockCount();
		idx_t right_base = 0;
		for (size_t rhs = 0; rhs < right_blocks; ++rhs) {
			right_bases.emplace_back(right_base);
			right_base += right_table.BlockSize(rhs);
		}

		// Outer join block counts
		if (left_table.found_match) {
			left_outers = left_blocks;
		}

		if (right_table.found_match) {
			right_outers = right_blocks;
		}

		// Ready for action
		initialized = true;
	}

public:
	idx_t MaxThreads() override {
		// We can't leverage any more threads than block pairs.
		const auto &sink_state = (op.sink_state->Cast<IEJoinGlobalState>());
		return sink_state.tables[0]->BlockCount() * sink_state.tables[1]->BlockCount();
	}

	void GetNextPair(ClientContext &client, IEJoinGlobalState &gstate, IEJoinLocalSourceState &lstate) {
		auto &left_table = *gstate.tables[0];
		auto &right_table = *gstate.tables[1];

		const auto left_blocks = left_table.BlockCount();
		const auto right_blocks = right_table.BlockCount();
		const auto pair_count = left_blocks * right_blocks;

		// Regular block
		const auto i = next_pair++;
		if (i < pair_count) {
			const auto b1 = i / right_blocks;
			const auto b2 = i % right_blocks;

			lstate.left_block_index = b1;
			lstate.left_base = left_bases[b1];

			lstate.right_block_index = b2;
			lstate.right_base = right_bases[b2];

			lstate.joiner = make_uniq<IEJoinUnion>(client, op, left_table, b1, right_table, b2);
			return;
		}

		// Outer joins
		if (!left_outers && !right_outers) {
			return;
		}

		// Spin wait for regular blocks to finish(!)
		while (completed < pair_count) {
			std::this_thread::yield();
		}

		// Left outer blocks
		const auto l = next_left++;
		if (l < left_outers) {
			lstate.joiner = nullptr;
			lstate.left_block_index = l;
			lstate.left_base = left_bases[l];

			lstate.left_matches = left_table.found_match.get() + lstate.left_base;
			lstate.outer_idx = 0;
			lstate.outer_count = left_table.BlockSize(l);
			return;
		} else {
			lstate.left_matches = nullptr;
		}

		// Right outer block
		const auto r = next_right++;
		if (r < right_outers) {
			lstate.joiner = nullptr;
			lstate.right_block_index = r;
			lstate.right_base = right_bases[r];

			lstate.right_matches = right_table.found_match.get() + lstate.right_base;
			lstate.outer_idx = 0;
			lstate.outer_count = right_table.BlockSize(r);
			return;
		} else {
			lstate.right_matches = nullptr;
		}
	}

	void PairCompleted(ClientContext &client, IEJoinGlobalState &gstate, IEJoinLocalSourceState &lstate) {
		lstate.joiner.reset();
		++completed;
		GetNextPair(client, gstate, lstate);
	}

	const PhysicalIEJoin &op;

	mutex lock;
	bool initialized;

	// Join queue state
	std::atomic<size_t> next_pair;
	std::atomic<size_t> completed;

	// Block base row number
	vector<idx_t> left_bases;
	vector<idx_t> right_bases;

	// Outer joins
	idx_t left_outers;
	std::atomic<idx_t> next_left;

	idx_t right_outers;
	std::atomic<idx_t> next_right;
};

unique_ptr<GlobalSourceState> PhysicalIEJoin::GetGlobalSourceState(ClientContext &context) const {
	return make_uniq<IEJoinGlobalSourceState>(*this);
}

unique_ptr<LocalSourceState> PhysicalIEJoin::GetLocalSourceState(ExecutionContext &context,
                                                                 GlobalSourceState &gstate) const {
	return make_uniq<IEJoinLocalSourceState>(context.client, *this);
}

<<<<<<< HEAD
void PhysicalIEJoin::GetData(ExecutionContext &context, DataChunk &result, GlobalSourceState &gstate,
                             LocalSourceState &lstate) const {
	auto &ie_sink = sink_state->Cast<IEJoinGlobalState>();
	auto &ie_gstate = gstate.Cast<IEJoinGlobalSourceState>();
	auto &ie_lstate = lstate.Cast<IEJoinLocalSourceState>();
=======
SourceResultType PhysicalIEJoin::GetData(ExecutionContext &context, DataChunk &result,
                                         OperatorSourceInput &input) const {
	auto &ie_sink = sink_state->Cast<IEJoinGlobalState>();
	auto &ie_gstate = input.global_state.Cast<IEJoinGlobalSourceState>();
	auto &ie_lstate = input.local_state.Cast<IEJoinLocalSourceState>();
>>>>>>> da69aeaa

	ie_gstate.Initialize(ie_sink);

	if (!ie_lstate.joiner && !ie_lstate.left_matches && !ie_lstate.right_matches) {
		ie_gstate.GetNextPair(context.client, ie_sink, ie_lstate);
	}

	// Process INNER results
	while (ie_lstate.joiner) {
		ResolveComplexJoin(context, result, ie_lstate);

		if (result.size()) {
			return SourceResultType::HAVE_MORE_OUTPUT;
		}

		ie_gstate.PairCompleted(context.client, ie_sink, ie_lstate);
	}

	// Process LEFT OUTER results
	const auto left_cols = children[0]->GetTypes().size();
	while (ie_lstate.left_matches) {
		const idx_t count = ie_lstate.SelectOuterRows(ie_lstate.left_matches);
		if (!count) {
			ie_gstate.GetNextPair(context.client, ie_sink, ie_lstate);
			continue;
		}
		SliceSortedPayload(result, ie_sink.tables[0]->global_sort_state, ie_lstate.left_block_index, ie_lstate.true_sel,
		                   count);

		// Fill in NULLs to the right
		for (auto col_idx = left_cols; col_idx < result.ColumnCount(); ++col_idx) {
			result.data[col_idx].SetVectorType(VectorType::CONSTANT_VECTOR);
			ConstantVector::SetNull(result.data[col_idx], true);
		}

		result.SetCardinality(count);
		result.Verify();

		return result.size() == 0 ? SourceResultType::FINISHED : SourceResultType::HAVE_MORE_OUTPUT;
	}

	// Process RIGHT OUTER results
	while (ie_lstate.right_matches) {
		const idx_t count = ie_lstate.SelectOuterRows(ie_lstate.right_matches);
		if (!count) {
			ie_gstate.GetNextPair(context.client, ie_sink, ie_lstate);
			continue;
		}

		SliceSortedPayload(result, ie_sink.tables[1]->global_sort_state, ie_lstate.right_block_index,
		                   ie_lstate.true_sel, count, left_cols);

		// Fill in NULLs to the left
		for (idx_t col_idx = 0; col_idx < left_cols; ++col_idx) {
			result.data[col_idx].SetVectorType(VectorType::CONSTANT_VECTOR);
			ConstantVector::SetNull(result.data[col_idx], true);
		}

		result.SetCardinality(count);
		result.Verify();

		break;
	}

	return result.size() == 0 ? SourceResultType::FINISHED : SourceResultType::HAVE_MORE_OUTPUT;
}

//===--------------------------------------------------------------------===//
// Pipeline Construction
//===--------------------------------------------------------------------===//
void PhysicalIEJoin::BuildPipelines(Pipeline &current, MetaPipeline &meta_pipeline) {
	D_ASSERT(children.size() == 2);
	if (meta_pipeline.HasRecursiveCTE()) {
		throw NotImplementedException("IEJoins are not supported in recursive CTEs yet");
	}

	// becomes a source after both children fully sink their data
	meta_pipeline.GetState().SetPipelineSource(current, *this);

	// Create one child meta pipeline that will hold the LHS and RHS pipelines
	auto &child_meta_pipeline = meta_pipeline.CreateChildMetaPipeline(current, *this);

	// Build out LHS
	auto lhs_pipeline = child_meta_pipeline.GetBasePipeline();
	children[0]->BuildPipelines(*lhs_pipeline, child_meta_pipeline);

	// Build out RHS
	auto rhs_pipeline = child_meta_pipeline.CreatePipeline();
	children[1]->BuildPipelines(*rhs_pipeline, child_meta_pipeline);

	// Despite having the same sink, RHS and everything created after it need their own (same) PipelineFinishEvent
	child_meta_pipeline.AddFinishEvent(rhs_pipeline);
}

} // namespace duckdb<|MERGE_RESOLUTION|>--- conflicted
+++ resolved
@@ -134,16 +134,9 @@
 	return make_uniq<IEJoinLocalState>(context.client, *this, sink_child);
 }
 
-<<<<<<< HEAD
-SinkResultType PhysicalIEJoin::Sink(ExecutionContext &context, GlobalSinkState &gstate_p, LocalSinkState &lstate_p,
-                                    DataChunk &input) const {
-	auto &gstate = gstate_p.Cast<IEJoinGlobalState>();
-	auto &lstate = lstate_p.Cast<IEJoinLocalState>();
-=======
 SinkResultType PhysicalIEJoin::Sink(ExecutionContext &context, DataChunk &chunk, OperatorSinkInput &input) const {
 	auto &gstate = input.global_state.Cast<IEJoinGlobalState>();
 	auto &lstate = input.local_state.Cast<IEJoinLocalState>();
->>>>>>> da69aeaa
 
 	gstate.Sink(chunk, lstate);
 
@@ -937,19 +930,11 @@
 	return make_uniq<IEJoinLocalSourceState>(context.client, *this);
 }
 
-<<<<<<< HEAD
-void PhysicalIEJoin::GetData(ExecutionContext &context, DataChunk &result, GlobalSourceState &gstate,
-                             LocalSourceState &lstate) const {
-	auto &ie_sink = sink_state->Cast<IEJoinGlobalState>();
-	auto &ie_gstate = gstate.Cast<IEJoinGlobalSourceState>();
-	auto &ie_lstate = lstate.Cast<IEJoinLocalSourceState>();
-=======
 SourceResultType PhysicalIEJoin::GetData(ExecutionContext &context, DataChunk &result,
                                          OperatorSourceInput &input) const {
 	auto &ie_sink = sink_state->Cast<IEJoinGlobalState>();
 	auto &ie_gstate = input.global_state.Cast<IEJoinGlobalSourceState>();
 	auto &ie_lstate = input.local_state.Cast<IEJoinLocalSourceState>();
->>>>>>> da69aeaa
 
 	ie_gstate.Initialize(ie_sink);
 
