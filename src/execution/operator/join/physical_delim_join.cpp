#include "duckdb/execution/operator/join/physical_delim_join.hpp"

#include "duckdb/execution/operator/aggregate/physical_hash_aggregate.hpp"

namespace duckdb {

PhysicalDelimJoin::PhysicalDelimJoin(PhysicalOperatorType type, vector<LogicalType> types,
                                     unique_ptr<PhysicalOperator> original_join,
                                     vector<const_reference<PhysicalOperator>> delim_scans, idx_t estimated_cardinality,
                                     optional_idx delim_idx)
    : PhysicalOperator(type, std::move(types), estimated_cardinality), join(std::move(original_join)),
      delim_scans(std::move(delim_scans)), delim_idx(delim_idx) {
	D_ASSERT(type == PhysicalOperatorType::LEFT_DELIM_JOIN || type == PhysicalOperatorType::RIGHT_DELIM_JOIN);
}

vector<const_reference<PhysicalOperator>> PhysicalDelimJoin::GetChildren() const {
	vector<const_reference<PhysicalOperator>> result;
	for (auto &child : children) {
		result.push_back(*child);
	}
	result.push_back(*join);
	result.push_back(*distinct);
	return result;
}

<<<<<<< HEAD
case_insensitive_map_t<string> PhysicalDelimJoin::ParamsToString() const {
	return join->ParamsToString();
=======
string PhysicalDelimJoin::ParamsToString() const {
	string result = join->ParamsToString();
	if (delim_idx.IsValid()) {
		result += "\n[INFOSEPARATOR]\n";
		result += StringUtil::Format("delim_idx: %llu", delim_idx.GetIndex());
	}
	return result;
>>>>>>> c8fa71cd
}

} // namespace duckdb<|MERGE_RESOLUTION|>--- conflicted
+++ resolved
@@ -23,18 +23,10 @@
 	return result;
 }
 
-<<<<<<< HEAD
 case_insensitive_map_t<string> PhysicalDelimJoin::ParamsToString() const {
-	return join->ParamsToString();
-=======
-string PhysicalDelimJoin::ParamsToString() const {
-	string result = join->ParamsToString();
-	if (delim_idx.IsValid()) {
-		result += "\n[INFOSEPARATOR]\n";
-		result += StringUtil::Format("delim_idx: %llu", delim_idx.GetIndex());
-	}
+	auto result = join->ParamsToString();
+	result["Delim Index"] = StringUtil::Format("%llu", delim_idx.GetIndex());
 	return result;
->>>>>>> c8fa71cd
 }
 
 } // namespace duckdb