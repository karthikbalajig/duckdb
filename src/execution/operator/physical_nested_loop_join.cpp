
#include "execution/operator/physical_nested_loop_join.hpp"
#include "common/types/vector_operations.hpp"
#include "execution/expression_executor.hpp"

using namespace duckdb;
using namespace std;

PhysicalNestedLoopJoin::PhysicalNestedLoopJoin(
    std::unique_ptr<PhysicalOperator> left,
    std::unique_ptr<PhysicalOperator> right, std::vector<JoinCondition> cond,
    JoinType join_type)
    : PhysicalOperator(PhysicalOperatorType::NESTED_LOOP_JOIN),
      conditions(move(cond)), type(join_type) {
	children.push_back(move(left));
	children.push_back(move(right));
}

vector<TypeId> PhysicalNestedLoopJoin::GetTypes() {
	auto types = children[0]->GetTypes();
	auto right_types = children[1]->GetTypes();
	types.insert(types.end(), right_types.begin(), right_types.end());
	return types;
}

void PhysicalNestedLoopJoin::GetChunk(DataChunk &chunk,
                                      PhysicalOperatorState *state_) {
	auto state =
	    reinterpret_cast<PhysicalNestedLoopJoinOperatorState *>(state_);
	chunk.Reset();

	if (type != JoinType::INNER) {
		throw Exception("Only inner joins supported for now!");
	}

	// first we fully materialize the right child, if we haven't done that yet
	if (state->right_chunks.column_count() == 0) {
		auto right_state = children[1]->GetOperatorState(state->parent);
		auto types = children[1]->GetTypes();

		DataChunk new_chunk;
		new_chunk.Initialize(types);
		do {
			children[1]->GetChunk(new_chunk, right_state.get());
			state->right_chunks.Append(new_chunk);
		} while (new_chunk.count > 0);

		if (state->right_chunks.count == 0) {
			return;
		}
		// initialize the chunks for the join conditions
		vector<TypeId> left_types, right_types;
		for (auto &cond : conditions) {
			left_types.push_back(cond.left->return_type);
			right_types.push_back(cond.right->return_type);
		}
		state->left_join_condition.Initialize(left_types);
		state->right_join_condition.Initialize(right_types);
	}
	// now that we have fully materialized the right child
	// we have to perform the nested loop join

	do {
		// first check if we have to fetch a new chunk from the left child
		if (state->left_position >= state->child_chunk.count) {
			// if we have exhausted the current left chunk, fetch a new one
			children[0]->GetChunk(state->child_chunk, state->child_state.get());
			if (state->child_chunk.count == 0) {
				return;
			}
			state->left_position = 0;
			state->right_chunk = 0;

			// resolve the left join condition for the current chunk
			state->left_join_condition.Reset();
			ExpressionExecutor executor(state->child_chunk);
			for (size_t i = 0; i < conditions.size(); i++) {
				executor.Execute(conditions[i].left.get(),
				                 state->left_join_condition.data[i]);
			}
			state->left_join_condition.count =
			    state->left_join_condition.data[0].count;
		}

		auto &left_chunk = state->child_chunk;
<<<<<<< HEAD
		auto &right_chunk = *state->right_chunks.chunks[state->right_chunk];
		assert(right_chunk.count <= STANDARD_VECTOR_SIZE);
=======
		auto &right_chunk = *state->right_chunks[state->right_chunk].get();
		assert(right_chunk.count <= chunk.maximum_size);
>>>>>>> 79bf6dbb

		// join the current row of the left relation with the current chunk
		// from the right relation
		state->right_join_condition.Reset();
		ExpressionExecutor executor(right_chunk);
		Vector final_result;
		for (size_t i = 0; i < conditions.size(); i++) {
			Vector &right_match = state->right_join_condition.data[i];
			// first resolve the join expression of the right side
			executor.Execute(conditions[i].right.get(), right_match);
			// now perform the join for the current tuple
			// we retrieve one value from the left hand side
			Vector left_match(state->left_join_condition.data[i].GetValue(
			    state->left_position));

			Vector intermediate(TypeId::BOOLEAN, STANDARD_VECTOR_SIZE);
			switch (conditions[i].comparison) {
			case ExpressionType::COMPARE_EQUAL:
				VectorOperations::Equals(left_match, right_match, intermediate);
				break;
			case ExpressionType::COMPARE_NOTEQUAL:
				VectorOperations::NotEquals(left_match, right_match,
				                            intermediate);
				break;
			case ExpressionType::COMPARE_LESSTHAN:
				VectorOperations::LessThan(left_match, right_match,
				                           intermediate);
				break;
			case ExpressionType::COMPARE_GREATERTHAN:
				VectorOperations::GreaterThan(left_match, right_match,
				                              intermediate);
				break;
			case ExpressionType::COMPARE_LESSTHANOREQUALTO:
				VectorOperations::LessThanEquals(left_match, right_match,
				                                 intermediate);
				break;
			case ExpressionType::COMPARE_GREATERTHANOREQUALTO:
				VectorOperations::GreaterThanEquals(left_match, right_match,
				                                    intermediate);
				break;
			default:
				throw Exception(
				    "Unsupported join comparison expression %s",
				    ExpressionTypeToString(conditions[i].comparison).c_str());
			}
			if (i == 0) {
				// first predicate, move to the final result
				intermediate.Move(final_result);
			} else {
				// subsequent predicates: AND together
				VectorOperations::And(intermediate, final_result, final_result);
			}
		}
		assert(final_result.type == TypeId::BOOLEAN);
		// now we have the final result, create a selection vector from it
<<<<<<< HEAD
		chunk.SetSelectionVector(final_result);
		if (chunk.count > 0) {
=======
		auto sel_vector =
		    std::unique_ptr<sel_t[]>(new sel_t[final_result.count]);
		size_t current_index = 0;
		bool *join_condition = (bool *)final_result.data;
		for (size_t i = 0; i < final_result.count; i++) {
			if (join_condition[i]) {
				sel_vector[current_index++] = i;
			}
		}
		chunk.count = current_index;
		if (current_index > 0) {
			chunk.sel_vector = move(sel_vector);
>>>>>>> 79bf6dbb
			// we have elements in our join!
			// use the zero selection vector to prevent duplication on the left
			// side
			for (size_t i = 0; i < left_chunk.column_count; i++) {
<<<<<<< HEAD
				// first duplicate the values of the left side using the
				// selection vector
=======
				// first duplicate the values of the left side using a selection
				// vector we do this by copying the first value and using the
				// ZERO vector as selection vector
>>>>>>> 79bf6dbb
				chunk.data[i].count = chunk.count;
				VectorOperations::Set(
				    chunk.data[i],
				    left_chunk.data[i].GetValue(state->left_position));
			}
			// use the selection vector we created on the right side
			for (size_t i = 0; i < right_chunk.column_count; i++) {
				// now create a reference to the vectors of the right chunk
				size_t chunk_entry = left_chunk.column_count + i;
				chunk.data[chunk_entry].Reference(right_chunk.data[i]);
				chunk.data[chunk_entry].count = chunk.count;
				chunk.data[chunk_entry].sel_vector = chunk.sel_vector;
			}
		}

		state->right_chunk++;
<<<<<<< HEAD
		if (state->right_chunk >= state->right_chunks.chunks.size()) {
=======
		if (state->right_chunk >= state->right_chunks.size()) {
>>>>>>> 79bf6dbb
			// if we have exhausted all the chunks, move to the next tuple in
			// the left set
			state->left_position++;
			state->right_chunk = 0;
		}
	} while (chunk.count == 0);
<<<<<<< HEAD

	chunk.Verify();
=======
>>>>>>> 79bf6dbb
}

std::unique_ptr<PhysicalOperatorState>
PhysicalNestedLoopJoin::GetOperatorState(ExpressionExecutor *parent_executor) {
	return make_unique<PhysicalNestedLoopJoinOperatorState>(
	    children[0].get(), children[1].get(), parent_executor);
}<|MERGE_RESOLUTION|>--- conflicted
+++ resolved
@@ -83,13 +83,7 @@
 		}
 
 		auto &left_chunk = state->child_chunk;
-<<<<<<< HEAD
 		auto &right_chunk = *state->right_chunks.chunks[state->right_chunk];
-		assert(right_chunk.count <= STANDARD_VECTOR_SIZE);
-=======
-		auto &right_chunk = *state->right_chunks[state->right_chunk].get();
-		assert(right_chunk.count <= chunk.maximum_size);
->>>>>>> 79bf6dbb
 
 		// join the current row of the left relation with the current chunk
 		// from the right relation
@@ -145,35 +139,14 @@
 		}
 		assert(final_result.type == TypeId::BOOLEAN);
 		// now we have the final result, create a selection vector from it
-<<<<<<< HEAD
 		chunk.SetSelectionVector(final_result);
 		if (chunk.count > 0) {
-=======
-		auto sel_vector =
-		    std::unique_ptr<sel_t[]>(new sel_t[final_result.count]);
-		size_t current_index = 0;
-		bool *join_condition = (bool *)final_result.data;
-		for (size_t i = 0; i < final_result.count; i++) {
-			if (join_condition[i]) {
-				sel_vector[current_index++] = i;
-			}
-		}
-		chunk.count = current_index;
-		if (current_index > 0) {
-			chunk.sel_vector = move(sel_vector);
->>>>>>> 79bf6dbb
 			// we have elements in our join!
 			// use the zero selection vector to prevent duplication on the left
 			// side
 			for (size_t i = 0; i < left_chunk.column_count; i++) {
-<<<<<<< HEAD
 				// first duplicate the values of the left side using the
 				// selection vector
-=======
-				// first duplicate the values of the left side using a selection
-				// vector we do this by copying the first value and using the
-				// ZERO vector as selection vector
->>>>>>> 79bf6dbb
 				chunk.data[i].count = chunk.count;
 				VectorOperations::Set(
 				    chunk.data[i],
@@ -190,22 +163,15 @@
 		}
 
 		state->right_chunk++;
-<<<<<<< HEAD
 		if (state->right_chunk >= state->right_chunks.chunks.size()) {
-=======
-		if (state->right_chunk >= state->right_chunks.size()) {
->>>>>>> 79bf6dbb
 			// if we have exhausted all the chunks, move to the next tuple in
 			// the left set
 			state->left_position++;
 			state->right_chunk = 0;
 		}
 	} while (chunk.count == 0);
-<<<<<<< HEAD
 
 	chunk.Verify();
-=======
->>>>>>> 79bf6dbb
 }
 
 std::unique_ptr<PhysicalOperatorState>
