#include "duckdb/execution/operator/filter/physical_filter.hpp"
#include "duckdb/execution/expression_executor.hpp"
#include "duckdb/planner/expression/bound_conjunction_expression.hpp"

using namespace duckdb;
using namespace std;

class PhysicalFilterState : public PhysicalOperatorState {
public:
	PhysicalFilterState(PhysicalOperator *child, Expression &expr)
	    : PhysicalOperatorState(child), executor(expr) {
		// initialize the intermediate
		vector<TypeId> result_type = { TypeId::BOOLEAN };
		intermediate.Initialize(result_type);
	}

	DataChunk intermediate;
	ExpressionExecutor executor;
};

PhysicalFilter::PhysicalFilter(vector<TypeId> types, vector<unique_ptr<Expression>> select_list) :
	PhysicalOperator(PhysicalOperatorType::FILTER, types) {
	assert(select_list.size() > 0);
	if (select_list.size() > 1) {
		// create a big AND out of the expressions
		auto conjunction = make_unique<BoundConjunctionExpression>(ExpressionType::CONJUNCTION_AND);
		for(auto &expr : select_list) {
			conjunction->children.push_back(move(expr));
		}
		expression = move(conjunction);
	} else {
		expression = move(select_list[0]);
	}
}

void PhysicalFilter::GetChunkInternal(ClientContext &context, DataChunk &chunk, PhysicalOperatorState *state_) {
	auto state = reinterpret_cast<PhysicalFilterState *>(state_);
	do {
		children[0]->GetChunk(context, state->child_chunk, state->child_state.get());
		if (state->child_chunk.size() == 0) {
			return;
		}
		state->intermediate.Reset();

<<<<<<< HEAD
		state->executor.ExecuteExpression(state->child_chunk, state->intermediate.data[0]);
=======
		assert(expressions.size() > 0);

		ExpressionExecutor executor(state->child_chunk);
		executor.Merge(expressions);
>>>>>>> 8cf352bc

		if (state->child_chunk.size() != 0) {
			// chunk gets the same selection vector as its child chunk
			chunk.sel_vector = state->child_chunk.sel_vector;
			for (index_t i = 0; i < chunk.column_count; i++) {
				// create a reference to the vector of the child chunk, same number of columns
				chunk.data[i].Reference(state->child_chunk.data[i]);
			}
			// chunk gets the same data as child chunk
			for (index_t i = 0; i < chunk.column_count; i++) {
				chunk.data[i].count = state->child_chunk.data[i].count;
				chunk.data[i].sel_vector = state->child_chunk.sel_vector;
			}
		}
<<<<<<< HEAD
		chunk.SetSelectionVector(state->intermediate.data[0]);
=======

>>>>>>> 8cf352bc
	} while (chunk.size() == 0);
}

unique_ptr<PhysicalOperatorState> PhysicalFilter::GetOperatorState() {
	return make_unique<PhysicalFilterState>(children[0].get(), *expression);
}

string PhysicalFilter::ExtraRenderInformation() const {
	return expression->GetName();
}<|MERGE_RESOLUTION|>--- conflicted
+++ resolved
@@ -42,14 +42,7 @@
 		}
 		state->intermediate.Reset();
 
-<<<<<<< HEAD
 		state->executor.ExecuteExpression(state->child_chunk, state->intermediate.data[0]);
-=======
-		assert(expressions.size() > 0);
-
-		ExpressionExecutor executor(state->child_chunk);
-		executor.Merge(expressions);
->>>>>>> 8cf352bc
 
 		if (state->child_chunk.size() != 0) {
 			// chunk gets the same selection vector as its child chunk
@@ -64,11 +57,7 @@
 				chunk.data[i].sel_vector = state->child_chunk.sel_vector;
 			}
 		}
-<<<<<<< HEAD
 		chunk.SetSelectionVector(state->intermediate.data[0]);
-=======
-
->>>>>>> 8cf352bc
 	} while (chunk.size() == 0);
 }
 
