--- conflicted
+++ resolved
@@ -50,13 +50,8 @@
 	switch (info->index_type) {
 	case IndexType::ART: {
 		auto &storage = table.GetStorage();
-<<<<<<< HEAD
-		state->global_index = make_unique<ART>(storage_ids, TableIOManager::Get(storage), unbound_expressions,
+		state->global_index = make_uniq<ART>(storage_ids, TableIOManager::Get(storage), unbound_expressions,
 		                                       info->constraint_type, storage.db);
-=======
-		state->global_index = make_uniq<ART>(storage_ids, TableIOManager::Get(storage), unbound_expressions,
-		                                     info->constraint_type, storage.db, true);
->>>>>>> d84e329b
 		break;
 	}
 	default:
@@ -72,13 +67,8 @@
 	switch (info->index_type) {
 	case IndexType::ART: {
 		auto &storage = table.GetStorage();
-<<<<<<< HEAD
-		state->local_index = make_unique<ART>(storage_ids, TableIOManager::Get(storage), unbound_expressions,
+		state->local_index = make_uniq<ART>(storage_ids, TableIOManager::Get(storage), unbound_expressions,
 		                                      info->constraint_type, storage.db);
-=======
-		state->local_index = make_uniq<ART>(storage_ids, TableIOManager::Get(storage), unbound_expressions,
-		                                    info->constraint_type, storage.db, false);
->>>>>>> d84e329b
 		break;
 	}
 	default:
@@ -107,13 +97,8 @@
 
 	auto &storage = table.GetStorage();
 	auto art =
-<<<<<<< HEAD
-	    make_unique<ART>(lstate.local_index->column_ids, lstate.local_index->table_io_manager,
+	    make_uniq<ART>(lstate.local_index->column_ids, lstate.local_index->table_io_manager,
 	                     lstate.local_index->unbound_expressions, lstate.local_index->constraint_type, storage.db);
-=======
-	    make_uniq<ART>(lstate.local_index->column_ids, lstate.local_index->table_io_manager,
-	                   lstate.local_index->unbound_expressions, lstate.local_index->constraint_type, storage.db, false);
->>>>>>> d84e329b
 	if (!art->ConstructFromSorted(lstate.key_chunk.size(), lstate.keys, row_identifiers)) {
 		throw ConstraintException("Data contains duplicates on indexed column(s)");
 	}
