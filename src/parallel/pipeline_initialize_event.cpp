--- conflicted
+++ resolved
@@ -27,11 +27,7 @@
 
 void PipelineInitializeEvent::Schedule() {
 	// needs to spawn a task to get the chain of tasks for the query plan going
-<<<<<<< HEAD
-	vector<unique_ptr<Task>> tasks;
-=======
 	vector<shared_ptr<Task>> tasks;
->>>>>>> da69aeaa
 	tasks.push_back(make_uniq<PipelineInitializeTask>(*pipeline, shared_from_this()));
 	SetTasks(std::move(tasks));
 }
