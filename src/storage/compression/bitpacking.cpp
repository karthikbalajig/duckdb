#include "duckdb/common/bitpacking.hpp"

#include "duckdb/common/limits.hpp"
#include "duckdb/common/numeric_utils.hpp"
#include "duckdb/common/operator/add.hpp"
#include "duckdb/common/operator/multiply.hpp"
#include "duckdb/common/operator/subtract.hpp"
#include "duckdb/common/operator/cast_operators.hpp"
#include "duckdb/function/compression/compression.hpp"
#include "duckdb/function/compression_function.hpp"
#include "duckdb/main/config.hpp"
#include "duckdb/storage/buffer_manager.hpp"
#include "duckdb/storage/compression/bitpacking.hpp"
#include "duckdb/storage/table/column_data_checkpointer.hpp"
#include "duckdb/storage/table/column_segment.hpp"
#include "duckdb/storage/table/scan_state.hpp"

#include <functional>

namespace duckdb {

static constexpr const idx_t BITPACKING_METADATA_GROUP_SIZE = STANDARD_VECTOR_SIZE > 512 ? STANDARD_VECTOR_SIZE : 2048;

BitpackingMode BitpackingModeFromString(const string &str) {
	auto mode = StringUtil::Lower(str);
	if (mode == "auto" || mode == "none") {
		return BitpackingMode::AUTO;
	} else if (mode == "constant") {
		return BitpackingMode::CONSTANT;
	} else if (mode == "constant_delta") {
		return BitpackingMode::CONSTANT_DELTA;
	} else if (mode == "delta_for") {
		return BitpackingMode::DELTA_FOR;
	} else if (mode == "for") {
		return BitpackingMode::FOR;
	} else {
		return BitpackingMode::INVALID;
	}
}

string BitpackingModeToString(const BitpackingMode &mode) {
	switch (mode) {
	case BitpackingMode::AUTO:
		return "auto";
	case BitpackingMode::CONSTANT:
		return "constant";
	case BitpackingMode::CONSTANT_DELTA:
		return "constant_delta";
	case BitpackingMode::DELTA_FOR:
		return "delta_for";
	case BitpackingMode::FOR:
		return "for";
	default:
		throw NotImplementedException("Unknown bitpacking mode: " + to_string((uint8_t)mode) + "\n");
	}
}

typedef struct {
	BitpackingMode mode;
	uint32_t offset;
} bitpacking_metadata_t;

typedef uint32_t bitpacking_metadata_encoded_t;

static bitpacking_metadata_encoded_t EncodeMeta(bitpacking_metadata_t metadata) {
	D_ASSERT(metadata.offset <= 0x00FFFFFF); // max uint24_t
	bitpacking_metadata_encoded_t encoded_value = metadata.offset;
	encoded_value |= UnsafeNumericCast<bitpacking_metadata_encoded_t>((uint8_t)metadata.mode << 24);
	return encoded_value;
}
static bitpacking_metadata_t DecodeMeta(bitpacking_metadata_encoded_t *metadata_encoded) {
	bitpacking_metadata_t metadata;
	metadata.mode = Load<BitpackingMode>(data_ptr_cast(metadata_encoded) + 3);
	metadata.offset = *metadata_encoded & 0x00FFFFFF;
	return metadata;
}

struct EmptyBitpackingWriter {
	template <class T>
	static void WriteConstant(T constant, idx_t count, void *data_ptr, bool all_invalid) {
	}
	template <class T, class T_S = typename MakeSigned<T>::type>
	static void WriteConstantDelta(T_S constant, T frame_of_reference, idx_t count, T *values, bool *validity,
	                               void *data_ptr) {
	}
	template <class T, class T_S = typename MakeSigned<T>::type>
	static void WriteDeltaFor(T *values, bool *validity, bitpacking_width_t width, T frame_of_reference,
	                          T_S delta_offset, T *original_values, idx_t count, void *data_ptr) {
	}
	template <class T>
	static void WriteFor(T *values, bool *validity, bitpacking_width_t width, T frame_of_reference, idx_t count,
	                     void *data_ptr) {
	}
};

template <class T, class T_S = typename MakeSigned<T>::type>
struct BitpackingState {
public:
	BitpackingState() : compression_buffer_idx(0), total_size(0), data_ptr(nullptr) {
		compression_buffer_internal[0] = T(0);
		compression_buffer = &compression_buffer_internal[1];
		Reset();
	}

	// Extra val for delta encoding
	T compression_buffer_internal[BITPACKING_METADATA_GROUP_SIZE + 1];
	T *compression_buffer;
	T_S delta_buffer[BITPACKING_METADATA_GROUP_SIZE];
	bool compression_buffer_validity[BITPACKING_METADATA_GROUP_SIZE];
	idx_t compression_buffer_idx;
	idx_t total_size;

	// Used to pass CompressionState ptr through the Bitpacking writer
	void *data_ptr;

	// Stats on current compression buffer
	T minimum;
	T maximum;
	T min_max_diff;
	T_S minimum_delta;
	T_S maximum_delta;
	T_S min_max_delta_diff;
	T_S delta_offset;
	bool all_valid;
	bool all_invalid;

	bool can_do_delta;
	bool can_do_for;

	// Used to force a specific mode, useful in testing
	BitpackingMode mode = BitpackingMode::AUTO;

public:
	void Reset() {
		minimum = NumericLimits<T>::Maximum();
		minimum_delta = NumericLimits<T_S>::Maximum();
		maximum = NumericLimits<T>::Minimum();
		maximum_delta = NumericLimits<T_S>::Minimum();
		delta_offset = 0;
		all_valid = true;
		all_invalid = true;
		can_do_delta = false;
		can_do_for = false;
		compression_buffer_idx = 0;
		min_max_diff = 0;
		min_max_delta_diff = 0;
	}

	void CalculateFORStats() {
		can_do_for = TrySubtractOperator::Operation(maximum, minimum, min_max_diff);
	}

	void CalculateDeltaStats() {
		// TODO: currently we dont support delta compression of values above NumericLimits<T_S>::Maximum(),
		// 		 we could support this with some clever substract trickery?
		if (maximum > static_cast<T>(NumericLimits<T_S>::Maximum())) {
			return;
		}

		// Don't delta encoding 1 value makes no sense
		if (compression_buffer_idx < 2) {
			return;
		}

		// TODO: handle NULLS here?
		// Currently we cannot handle nulls because we would need an additional step of patching for this.
		// we could for example copy the last value on a null insert. This would help a bit, but not be optimal for
		// large deltas since theres suddenly a zero then. Ideally we would insert a value that leads to a delta within
		// the current domain of deltas however we dont know that domain here yet
		if (!all_valid) {
			return;
		}

		// Note: since we dont allow any values over NumericLimits<T_S>::Maximum(), all subtractions for unsigned types
		// are guaranteed not to overflow
		bool can_do_all = true;
		if (NumericLimits<T>::IsSigned()) {
			T_S bogus;
			can_do_all = TrySubtractOperator::Operation(static_cast<T_S>(minimum), static_cast<T_S>(maximum), bogus) &&
			             TrySubtractOperator::Operation(static_cast<T_S>(maximum), static_cast<T_S>(minimum), bogus);
		}

		// Calculate delta's
		// compression_buffer pointer points one element ahead of the internal buffer making the use of signed index
		// integer (-1) possible
		D_ASSERT(compression_buffer_idx <= NumericLimits<int64_t>::Maximum());
		if (can_do_all) {
			for (int64_t i = 0; i < static_cast<int64_t>(compression_buffer_idx); i++) {
				delta_buffer[i] = static_cast<T_S>(compression_buffer[i]) - static_cast<T_S>(compression_buffer[i - 1]);
			}
		} else {
			for (int64_t i = 0; i < static_cast<int64_t>(compression_buffer_idx); i++) {
				auto success =
				    TrySubtractOperator::Operation(static_cast<T_S>(compression_buffer[i]),
				                                   static_cast<T_S>(compression_buffer[i - 1]), delta_buffer[i]);
				if (!success) {
					return;
				}
			}
		}

		can_do_delta = true;

		for (idx_t i = 1; i < compression_buffer_idx; i++) {
			maximum_delta = MaxValue<T_S>(maximum_delta, delta_buffer[i]);
			minimum_delta = MinValue<T_S>(minimum_delta, delta_buffer[i]);
		}

		// Since we can set the first value arbitrarily, we want to pick one from the current domain, note that
		// we will store the original first value - this offset as the  delta_offset to be able to decode this again.
		delta_buffer[0] = minimum_delta;

		can_do_delta = can_do_delta && TrySubtractOperator::Operation(maximum_delta, minimum_delta, min_max_delta_diff);
		can_do_delta = can_do_delta && TrySubtractOperator::Operation(static_cast<T_S>(compression_buffer[0]),
		                                                              minimum_delta, delta_offset);
	}

	template <class T_INNER>
	void SubtractFrameOfReference(T_INNER *buffer, T_INNER frame_of_reference) {
		static_assert(IsIntegral<T_INNER>::value, "Integral type required.");

		using T_U = typename MakeUnsigned<T_INNER>::type;

		for (idx_t i = 0; i < compression_buffer_idx; i++) {
			reinterpret_cast<T_U *>(buffer)[i] -= static_cast<T_U>(frame_of_reference);
		}
	}

	template <class OP>
	bool Flush() {
		if (compression_buffer_idx == 0) {
			return true;
		}

		if ((all_invalid || maximum == minimum) && (mode == BitpackingMode::AUTO || mode == BitpackingMode::CONSTANT)) {
			OP::WriteConstant(maximum, compression_buffer_idx, data_ptr, all_invalid);
			total_size += sizeof(T) + sizeof(bitpacking_metadata_encoded_t);
			return true;
		}

		CalculateFORStats();
		CalculateDeltaStats();

		if (can_do_delta) {
			if (maximum_delta == minimum_delta && mode != BitpackingMode::FOR && mode != BitpackingMode::DELTA_FOR) {
				// FOR needs to be T (considering hugeint is bigger than idx_t)
				T frame_of_reference = compression_buffer[0];

				OP::WriteConstantDelta(maximum_delta, static_cast<T>(frame_of_reference), compression_buffer_idx,
				                       compression_buffer, compression_buffer_validity, data_ptr);
				total_size += sizeof(T) + sizeof(T) + sizeof(bitpacking_metadata_encoded_t);
				return true;
			}

			// Check if delta has benefit
			auto delta_required_bitwidth =
			    BitpackingPrimitives::MinimumBitWidth<T, false>(static_cast<T>(min_max_delta_diff));
			auto regular_required_bitwidth = BitpackingPrimitives::MinimumBitWidth(min_max_diff);

			if (delta_required_bitwidth < regular_required_bitwidth && mode != BitpackingMode::FOR) {
				SubtractFrameOfReference(delta_buffer, minimum_delta);

				OP::WriteDeltaFor(reinterpret_cast<T *>(delta_buffer), compression_buffer_validity,
				                  delta_required_bitwidth, static_cast<T>(minimum_delta), delta_offset,
				                  compression_buffer, compression_buffer_idx, data_ptr);

				total_size += BitpackingPrimitives::GetRequiredSize(compression_buffer_idx, delta_required_bitwidth);
				total_size += sizeof(T);                              // FOR value
				total_size += sizeof(T);                              // Delta offset value
				total_size += AlignValue(sizeof(bitpacking_width_t)); // FOR value

				return true;
			}
		}

		if (can_do_for) {
			auto width = BitpackingPrimitives::MinimumBitWidth<T, false>(min_max_diff);
			SubtractFrameOfReference(compression_buffer, minimum);
			OP::WriteFor(compression_buffer, compression_buffer_validity, width, minimum, compression_buffer_idx,
			             data_ptr);

			total_size += BitpackingPrimitives::GetRequiredSize(compression_buffer_idx, width);
			total_size += sizeof(T); // FOR value
			total_size += AlignValue(sizeof(bitpacking_width_t));

			return true;
		}

		return false;
	}

	template <class OP = EmptyBitpackingWriter>
	bool Update(T value, bool is_valid) {
		compression_buffer_validity[compression_buffer_idx] = is_valid;
		all_valid = all_valid && is_valid;
		all_invalid = all_invalid && !is_valid;

		if (is_valid) {
			compression_buffer[compression_buffer_idx] = value;
			minimum = MinValue<T>(minimum, value);
			maximum = MaxValue<T>(maximum, value);
		}

		compression_buffer_idx++;

		if (compression_buffer_idx == BITPACKING_METADATA_GROUP_SIZE) {
			bool success = Flush<OP>();
			Reset();
			return success;
		}
		return true;
	}
};

//===--------------------------------------------------------------------===//
// Analyze
//===--------------------------------------------------------------------===//
template <class T>
struct BitpackingAnalyzeState : public AnalyzeState {
	BitpackingState<T> state;
};

template <class T>
unique_ptr<AnalyzeState> BitpackingInitAnalyze(ColumnData &col_data, PhysicalType type) {
	auto &config = DBConfig::GetConfig(col_data.GetDatabase());

	auto state = make_uniq<BitpackingAnalyzeState<T>>();
	state->state.mode = config.options.force_bitpacking_mode;

	return std::move(state);
}

template <class T>
bool BitpackingAnalyze(AnalyzeState &state, Vector &input, idx_t count) {
	auto &analyze_state = state.Cast<BitpackingAnalyzeState<T>>();
	UnifiedVectorFormat vdata;
	input.ToUnifiedFormat(count, vdata);

	auto data = UnifiedVectorFormat::GetData<T>(vdata);
	for (idx_t i = 0; i < count; i++) {
		auto idx = vdata.sel->get_index(i);
		if (!analyze_state.state.template Update<EmptyBitpackingWriter>(data[idx], vdata.validity.RowIsValid(idx))) {
			return false;
		}
	}
	return true;
}

template <class T>
idx_t BitpackingFinalAnalyze(AnalyzeState &state) {
	auto &bitpacking_state = state.Cast<BitpackingAnalyzeState<T>>();
	auto flush_result = bitpacking_state.state.template Flush<EmptyBitpackingWriter>();
	if (!flush_result) {
		return DConstants::INVALID_INDEX;
	}
	return bitpacking_state.state.total_size;
}

//===--------------------------------------------------------------------===//
// Compress
//===--------------------------------------------------------------------===//
template <class T, bool WRITE_STATISTICS, class T_S = typename MakeSigned<T>::type>
struct BitpackingCompressState : public CompressionState {
public:
	explicit BitpackingCompressState(ColumnDataCheckpointer &checkpointer)
	    : checkpointer(checkpointer),
	      function(checkpointer.GetCompressionFunction(CompressionType::COMPRESSION_BITPACKING)) {
		CreateEmptySegment(checkpointer.GetRowGroup().start);

		state.data_ptr = reinterpret_cast<void *>(this);

		auto &config = DBConfig::GetConfig(checkpointer.GetDatabase());
		state.mode = config.options.force_bitpacking_mode;
	}

	ColumnDataCheckpointer &checkpointer;
	CompressionFunction &function;
	unique_ptr<ColumnSegment> current_segment;
	BufferHandle handle;

	// Ptr to next free spot in segment;
	data_ptr_t data_ptr;
	// Ptr to next free spot for storing bitwidths and frame-of-references (growing downwards).
	data_ptr_t metadata_ptr;

	BitpackingState<T> state;

public:
	struct BitpackingWriter {
		static void WriteConstant(T constant, idx_t count, void *data_ptr, bool all_invalid) {
			auto state = reinterpret_cast<BitpackingCompressState<T, WRITE_STATISTICS> *>(data_ptr);

			ReserveSpace(state, sizeof(T));
			WriteMetaData(state, BitpackingMode::CONSTANT);
			WriteData(state->data_ptr, constant);

			UpdateStats(state, count);
		}

		static void WriteConstantDelta(T_S constant, T frame_of_reference, idx_t count, T *values, bool *validity,
		                               void *data_ptr) {
			auto state = reinterpret_cast<BitpackingCompressState<T, WRITE_STATISTICS> *>(data_ptr);

			ReserveSpace(state, 2 * sizeof(T));
			WriteMetaData(state, BitpackingMode::CONSTANT_DELTA);
			WriteData(state->data_ptr, frame_of_reference);
			WriteData(state->data_ptr, constant);

			UpdateStats(state, count);
		}
		static void WriteDeltaFor(T *values, bool *validity, bitpacking_width_t width, T frame_of_reference,
		                          T_S delta_offset, T *original_values, idx_t count, void *data_ptr) {
			auto state = reinterpret_cast<BitpackingCompressState<T, WRITE_STATISTICS> *>(data_ptr);

			auto bp_size = BitpackingPrimitives::GetRequiredSize(count, width);
			ReserveSpace(state, bp_size + 3 * sizeof(T));

			WriteMetaData(state, BitpackingMode::DELTA_FOR);
			WriteData(state->data_ptr, frame_of_reference);
			WriteData(state->data_ptr, static_cast<T>(width));
			WriteData(state->data_ptr, delta_offset);

			BitpackingPrimitives::PackBuffer<T, false>(state->data_ptr, values, count, width);
			state->data_ptr += bp_size;

			UpdateStats(state, count);
		}

		static void WriteFor(T *values, bool *validity, bitpacking_width_t width, T frame_of_reference, idx_t count,
		                     void *data_ptr) {
			auto state = reinterpret_cast<BitpackingCompressState<T, WRITE_STATISTICS> *>(data_ptr);

			auto bp_size = BitpackingPrimitives::GetRequiredSize(count, width);
			ReserveSpace(state, bp_size + 2 * sizeof(T));

			WriteMetaData(state, BitpackingMode::FOR);
			WriteData(state->data_ptr, frame_of_reference);
			WriteData(state->data_ptr, (T)width);

			BitpackingPrimitives::PackBuffer<T, false>(state->data_ptr, values, count, width);
			state->data_ptr += bp_size;

			UpdateStats(state, count);
		}

		template <class T_OUT>
		static void WriteData(data_ptr_t &ptr, T_OUT val) {
			*reinterpret_cast<T_OUT *>(ptr) = val;
			ptr += sizeof(T_OUT);
		}

		static void WriteMetaData(BitpackingCompressState<T, WRITE_STATISTICS> *state, BitpackingMode mode) {
			bitpacking_metadata_t metadata {mode, (uint32_t)(state->data_ptr - state->handle.Ptr())};
			state->metadata_ptr -= sizeof(bitpacking_metadata_encoded_t);
			Store<bitpacking_metadata_encoded_t>(EncodeMeta(metadata), state->metadata_ptr);
		}

		static void ReserveSpace(BitpackingCompressState<T, WRITE_STATISTICS> *state, idx_t data_bytes) {
			idx_t meta_bytes = sizeof(bitpacking_metadata_encoded_t);
			state->FlushAndCreateSegmentIfFull(data_bytes, meta_bytes);
			D_ASSERT(state->CanStore(data_bytes, meta_bytes));
		}

		static void UpdateStats(BitpackingCompressState<T, WRITE_STATISTICS> *state, idx_t count) {
			state->current_segment->count += count;

			if (WRITE_STATISTICS && !state->state.all_invalid) {
				NumericStats::Update<T>(state->current_segment->stats.statistics, state->state.minimum);
				NumericStats::Update<T>(state->current_segment->stats.statistics, state->state.maximum);
			}
		}
	};

	bool CanStore(idx_t data_bytes, idx_t meta_bytes) {
		auto required_data_bytes = AlignValue<idx_t>(UnsafeNumericCast<idx_t>((data_ptr + data_bytes) - data_ptr));
		auto required_meta_bytes = Storage::BLOCK_SIZE - UnsafeNumericCast<idx_t>(metadata_ptr - data_ptr) + meta_bytes;

		return required_data_bytes + required_meta_bytes <=
		       Storage::BLOCK_SIZE - BitpackingPrimitives::BITPACKING_HEADER_SIZE;
	}

	void CreateEmptySegment(idx_t row_start) {
		auto &db = checkpointer.GetDatabase();
		auto &type = checkpointer.GetType();
		auto compressed_segment = ColumnSegment::CreateTransientSegment(db, type, row_start);
		compressed_segment->function = function;
		current_segment = std::move(compressed_segment);
		auto &buffer_manager = BufferManager::GetBufferManager(db);
		handle = buffer_manager.Pin(current_segment->block);

		data_ptr = handle.Ptr() + BitpackingPrimitives::BITPACKING_HEADER_SIZE;
		metadata_ptr = handle.Ptr() + Storage::BLOCK_SIZE;
	}

	void Append(UnifiedVectorFormat &vdata, idx_t count) {
		auto data = UnifiedVectorFormat::GetData<T>(vdata);

		for (idx_t i = 0; i < count; i++) {
			idx_t idx = vdata.sel->get_index(i);
			state.template Update<BitpackingCompressState<T, WRITE_STATISTICS, T_S>::BitpackingWriter>(
			    data[idx], vdata.validity.RowIsValid(idx));
		}
	}

	void FlushAndCreateSegmentIfFull(idx_t required_data_bytes, idx_t required_meta_bytes) {
		if (!CanStore(required_data_bytes, required_meta_bytes)) {
			idx_t row_start = current_segment->start + current_segment->count;
			FlushSegment();
			CreateEmptySegment(row_start);
		}
	}

	void FlushSegment() {
		auto &state = checkpointer.GetCheckpointState();
		auto base_ptr = handle.Ptr();

		// Compact the segment by moving the metadata next to the data.
<<<<<<< HEAD
		auto metadata_offset = NumericCast<idx_t>(AlignValue(data_ptr - base_ptr));
		auto metadata_size = NumericCast<idx_t>(base_ptr + Storage::BLOCK_SIZE - metadata_ptr);
=======
		idx_t unaligned_offset = data_ptr - base_ptr;
		idx_t metadata_offset = AlignValue(unaligned_offset);
		idx_t metadata_size = base_ptr + Storage::BLOCK_SIZE - metadata_ptr;
>>>>>>> 1601d94f
		idx_t total_segment_size = metadata_offset + metadata_size;

		// Asserting things are still sane here
		if (!CanStore(0, 0)) {
			throw InternalException("Error in bitpacking size calculation");
		}

		if (unaligned_offset != metadata_offset) {
			// zero initialize any padding bits
			memset(base_ptr + unaligned_offset, 0, metadata_offset - unaligned_offset);
		}
		memmove(base_ptr + metadata_offset, metadata_ptr, metadata_size);

		// Store the offset of the metadata of the first group (which is at the highest address).
		Store<idx_t>(metadata_offset + metadata_size, base_ptr);
		handle.Destroy();

		state.FlushSegment(std::move(current_segment), total_segment_size);
	}

	void Finalize() {
		state.template Flush<BitpackingCompressState<T, WRITE_STATISTICS, T_S>::BitpackingWriter>();
		FlushSegment();
		current_segment.reset();
	}
};

template <class T, bool WRITE_STATISTICS>
unique_ptr<CompressionState> BitpackingInitCompression(ColumnDataCheckpointer &checkpointer,
                                                       unique_ptr<AnalyzeState> state) {
	return make_uniq<BitpackingCompressState<T, WRITE_STATISTICS>>(checkpointer);
}

template <class T, bool WRITE_STATISTICS>
void BitpackingCompress(CompressionState &state_p, Vector &scan_vector, idx_t count) {
	auto &state = state_p.Cast<BitpackingCompressState<T, WRITE_STATISTICS>>();
	UnifiedVectorFormat vdata;
	scan_vector.ToUnifiedFormat(count, vdata);
	state.Append(vdata, count);
}

template <class T, bool WRITE_STATISTICS>
void BitpackingFinalizeCompress(CompressionState &state_p) {
	auto &state = state_p.Cast<BitpackingCompressState<T, WRITE_STATISTICS>>();
	state.Finalize();
}

//===--------------------------------------------------------------------===//
// Scan
//===--------------------------------------------------------------------===//
template <class T>
static void ApplyFrameOfReference(T *dst, T frame_of_reference, idx_t size) {
	using T_U = typename MakeUnsigned<T>::type;
	if (!frame_of_reference) {
		return;
	}

	for (idx_t i = 0; i < size; i++) {
		reinterpret_cast<T_U *>(dst)[i] += static_cast<T_U>(frame_of_reference);
	}
}

// Based on https://github.com/lemire/FastPFor (Apache License 2.0)
template <class T>
static T DeltaDecode(T *data, T previous_value, const size_t size) {
	D_ASSERT(size >= 1);

	data[0] += previous_value;

	const size_t UnrollQty = 4;
	const size_t sz0 = (size / UnrollQty) * UnrollQty; // equal to 0, if size < UnrollQty
	size_t i = 1;
	if (sz0 >= UnrollQty) {
		T a = data[0];
		for (; i < sz0 - UnrollQty; i += UnrollQty) {
			a = data[i] += a;
			a = data[i + 1] += a;
			a = data[i + 2] += a;
			a = data[i + 3] += a;
		}
	}
	for (; i != size; ++i) {
		data[i] += data[i - 1];
	}

	return data[size - 1];
}

template <class T, class T_S = typename MakeSigned<T>::type>
struct BitpackingScanState : public SegmentScanState {
public:
	explicit BitpackingScanState(ColumnSegment &segment) : current_segment(segment) {
		auto &buffer_manager = BufferManager::GetBufferManager(segment.db);
		handle = buffer_manager.Pin(segment.block);
		auto dataptr = handle.Ptr();

		// load offset to bitpacking widths pointer
		auto bitpacking_metadata_offset = Load<idx_t>(dataptr + segment.GetBlockOffset());
		bitpacking_metadata_ptr =
		    dataptr + segment.GetBlockOffset() + bitpacking_metadata_offset - sizeof(bitpacking_metadata_encoded_t);

		// load the first group
		LoadNextGroup();
	}

	BufferHandle handle;
	ColumnSegment &current_segment;

	T decompression_buffer[BITPACKING_METADATA_GROUP_SIZE];

	bitpacking_metadata_t current_group;

	bitpacking_width_t current_width;
	T current_frame_of_reference;
	T current_constant;
	T current_delta_offset;

	idx_t current_group_offset = 0;
	data_ptr_t current_group_ptr;
	data_ptr_t bitpacking_metadata_ptr;

public:
	//! Loads the metadata for the current metadata group. This will set bitpacking_metadata_ptr to the next group.
	//! this will also load any metadata that is at the start of a compressed buffer (e.g. the width, for, or constant
	//! value) depending on the bitpacking mode for that group
	void LoadNextGroup() {
		D_ASSERT(bitpacking_metadata_ptr > handle.Ptr() &&
		         bitpacking_metadata_ptr < handle.Ptr() + Storage::BLOCK_SIZE);
		current_group_offset = 0;
		current_group = DecodeMeta(reinterpret_cast<bitpacking_metadata_encoded_t *>(bitpacking_metadata_ptr));

		bitpacking_metadata_ptr -= sizeof(bitpacking_metadata_encoded_t);
		current_group_ptr = GetPtr(current_group);

		// Read first value
		switch (current_group.mode) {
		case BitpackingMode::CONSTANT:
			current_constant = *reinterpret_cast<T *>(current_group_ptr);
			current_group_ptr += sizeof(T);
			break;
		case BitpackingMode::FOR:
		case BitpackingMode::CONSTANT_DELTA:
		case BitpackingMode::DELTA_FOR:
			current_frame_of_reference = *reinterpret_cast<T *>(current_group_ptr);
			current_group_ptr += sizeof(T);
			break;
		default:
			throw InternalException("Invalid bitpacking mode");
		}

		// Read second value
		switch (current_group.mode) {
		case BitpackingMode::CONSTANT_DELTA:
			current_constant = *reinterpret_cast<T *>(current_group_ptr);
			current_group_ptr += sizeof(T);
			break;
		case BitpackingMode::FOR:
		case BitpackingMode::DELTA_FOR:
			current_width = (bitpacking_width_t)(*reinterpret_cast<T *>(current_group_ptr));
			current_group_ptr += MaxValue(sizeof(T), sizeof(bitpacking_width_t));
			break;
		case BitpackingMode::CONSTANT:
			break;
		default:
			throw InternalException("Invalid bitpacking mode");
		}

		// Read third value
		if (current_group.mode == BitpackingMode::DELTA_FOR) {
			current_delta_offset = *reinterpret_cast<T *>(current_group_ptr);
			current_group_ptr += sizeof(T);
		}
	}

	void Skip(ColumnSegment &segment, idx_t skip_count) {
		bool skip_sign_extend = true;

		idx_t skipped = 0;
		idx_t initial_group_offset = current_group_offset;

		// This skips straight to the correct metadata group
		idx_t meta_groups_to_skip = (skip_count + current_group_offset) / BITPACKING_METADATA_GROUP_SIZE;
		if (meta_groups_to_skip) {

			// bitpacking_metadata_ptr points to the next metadata: this means we need to advance the pointer by n-1
			bitpacking_metadata_ptr -= (meta_groups_to_skip - 1) * sizeof(bitpacking_metadata_encoded_t);
			LoadNextGroup();
			// The first (partial) group we skipped
			skipped += BITPACKING_METADATA_GROUP_SIZE - initial_group_offset;
			// The remaining groups that were skipped
			skipped += (meta_groups_to_skip - 1) * BITPACKING_METADATA_GROUP_SIZE;
		}

		// Assert we can are in the correct metadata group
		idx_t remaining_to_skip = skip_count - skipped;
		D_ASSERT(current_group_offset + remaining_to_skip < BITPACKING_METADATA_GROUP_SIZE);

		if (current_group.mode == BitpackingMode::CONSTANT || current_group.mode == BitpackingMode::CONSTANT_DELTA ||
		    current_group.mode == BitpackingMode::FOR) {
			// Skipping within a constant or constant delta is done by increasing the current_group_offset
			skipped += remaining_to_skip;
			current_group_offset += remaining_to_skip;
		} else {
			// For DELTA we actually need to decompress from the current_group_offset up until the row we want to skip
			// to this is because we need that delta to be able to continue scanning from here
			D_ASSERT(current_group.mode == BitpackingMode::DELTA_FOR);

			while (skipped < skip_count) {
				// Calculate compression group offset and pointer
				idx_t offset_in_compression_group =
				    current_group_offset % BitpackingPrimitives::BITPACKING_ALGORITHM_GROUP_SIZE;
				data_ptr_t current_position_ptr = current_group_ptr + current_group_offset * current_width / 8;
				data_ptr_t decompression_group_start_pointer =
				    current_position_ptr - offset_in_compression_group * current_width / 8;

				idx_t skipping_this_algorithm_group =
				    MinValue(remaining_to_skip,
				             BitpackingPrimitives::BITPACKING_ALGORITHM_GROUP_SIZE - offset_in_compression_group);

				BitpackingPrimitives::UnPackBlock<T>(data_ptr_cast(decompression_buffer),
				                                     decompression_group_start_pointer, current_width,
				                                     skip_sign_extend);

				T *decompression_ptr = decompression_buffer + offset_in_compression_group;
				ApplyFrameOfReference<T_S>(reinterpret_cast<T_S *>(decompression_ptr),
				                           static_cast<T_S>(current_frame_of_reference), skipping_this_algorithm_group);
				DeltaDecode<T_S>(reinterpret_cast<T_S *>(decompression_ptr), static_cast<T_S>(current_delta_offset),
				                 skipping_this_algorithm_group);
				current_delta_offset = decompression_ptr[skipping_this_algorithm_group - 1];

				skipped += skipping_this_algorithm_group;
				current_group_offset += skipping_this_algorithm_group;
				remaining_to_skip -= skipping_this_algorithm_group;
			}
		}

		D_ASSERT(skipped == skip_count);
	}

	data_ptr_t GetPtr(bitpacking_metadata_t group) {
		return handle.Ptr() + current_segment.GetBlockOffset() + group.offset;
	}
};

template <class T>
unique_ptr<SegmentScanState> BitpackingInitScan(ColumnSegment &segment) {
	auto result = make_uniq<BitpackingScanState<T>>(segment);
	return std::move(result);
}

//===--------------------------------------------------------------------===//
// Scan base data
//===--------------------------------------------------------------------===//
template <class T, class T_S = typename MakeSigned<T>::type>
void BitpackingScanPartial(ColumnSegment &segment, ColumnScanState &state, idx_t scan_count, Vector &result,
                           idx_t result_offset) {
	auto &scan_state = state.scan_state->Cast<BitpackingScanState<T>>();

	T *result_data = FlatVector::GetData<T>(result);
	result.SetVectorType(VectorType::FLAT_VECTOR);

	//! Because FOR offsets all our values to be 0 or above, we can always skip sign extension here
	bool skip_sign_extend = true;

	idx_t scanned = 0;
	while (scanned < scan_count) {
		D_ASSERT(scan_state.current_group_offset <= BITPACKING_METADATA_GROUP_SIZE);

		// Exhausted this metadata group, move pointers to next group and load metadata for next group.
		if (scan_state.current_group_offset == BITPACKING_METADATA_GROUP_SIZE) {
			scan_state.LoadNextGroup();
		}

		idx_t offset_in_compression_group =
		    scan_state.current_group_offset % BitpackingPrimitives::BITPACKING_ALGORITHM_GROUP_SIZE;

		if (scan_state.current_group.mode == BitpackingMode::CONSTANT) {
			idx_t remaining = scan_count - scanned;
			idx_t to_scan = MinValue(remaining, BITPACKING_METADATA_GROUP_SIZE - scan_state.current_group_offset);
			T *begin = result_data + result_offset + scanned;
			T *end = begin + remaining;
			std::fill(begin, end, scan_state.current_constant);
			scanned += to_scan;
			scan_state.current_group_offset += to_scan;
			continue;
		}
		if (scan_state.current_group.mode == BitpackingMode::CONSTANT_DELTA) {
			idx_t remaining = scan_count - scanned;
			idx_t to_scan = MinValue(remaining, BITPACKING_METADATA_GROUP_SIZE - scan_state.current_group_offset);
			T *target_ptr = result_data + result_offset + scanned;

			for (idx_t i = 0; i < to_scan; i++) {
				T multiplier;
				auto success = TryCast::Operation<idx_t, T>(scan_state.current_group_offset + i, multiplier);
				D_ASSERT(success);
				(void)success;
				target_ptr[i] = (multiplier * scan_state.current_constant) + scan_state.current_frame_of_reference;
			}

			scanned += to_scan;
			scan_state.current_group_offset += to_scan;
			continue;
		}
		D_ASSERT(scan_state.current_group.mode == BitpackingMode::FOR ||
		         scan_state.current_group.mode == BitpackingMode::DELTA_FOR);

		idx_t to_scan = MinValue<idx_t>(scan_count - scanned, BitpackingPrimitives::BITPACKING_ALGORITHM_GROUP_SIZE -
		                                                          offset_in_compression_group);
		// Calculate start of compression algorithm group
		data_ptr_t current_position_ptr =
		    scan_state.current_group_ptr + scan_state.current_group_offset * scan_state.current_width / 8;
		data_ptr_t decompression_group_start_pointer =
		    current_position_ptr - offset_in_compression_group * scan_state.current_width / 8;

		T *current_result_ptr = result_data + result_offset + scanned;

		if (to_scan == BitpackingPrimitives::BITPACKING_ALGORITHM_GROUP_SIZE && offset_in_compression_group == 0) {
			// Decompress directly into result vector
			BitpackingPrimitives::UnPackBlock<T>(data_ptr_cast(current_result_ptr), decompression_group_start_pointer,
			                                     scan_state.current_width, skip_sign_extend);
		} else {
			// Decompress compression algorithm to buffer
			BitpackingPrimitives::UnPackBlock<T>(data_ptr_cast(scan_state.decompression_buffer),
			                                     decompression_group_start_pointer, scan_state.current_width,
			                                     skip_sign_extend);

			memcpy(current_result_ptr, scan_state.decompression_buffer + offset_in_compression_group,
			       to_scan * sizeof(T));
		}

		if (scan_state.current_group.mode == BitpackingMode::DELTA_FOR) {
			ApplyFrameOfReference<T_S>(reinterpret_cast<T_S *>(current_result_ptr),
			                           static_cast<T_S>(scan_state.current_frame_of_reference), to_scan);
			DeltaDecode<T_S>(reinterpret_cast<T_S *>(current_result_ptr),
			                 static_cast<T_S>(scan_state.current_delta_offset), to_scan);
			scan_state.current_delta_offset = current_result_ptr[to_scan - 1];
		} else {
			ApplyFrameOfReference<T>(current_result_ptr, scan_state.current_frame_of_reference, to_scan);
		}

		scanned += to_scan;
		scan_state.current_group_offset += to_scan;
	}
}

template <class T>
void BitpackingScan(ColumnSegment &segment, ColumnScanState &state, idx_t scan_count, Vector &result) {
	BitpackingScanPartial<T>(segment, state, scan_count, result, 0);
}

//===--------------------------------------------------------------------===//
// Fetch
//===--------------------------------------------------------------------===//
template <class T>
void BitpackingFetchRow(ColumnSegment &segment, ColumnFetchState &state, row_t row_id, Vector &result,
                        idx_t result_idx) {
	BitpackingScanState<T> scan_state(segment);
	scan_state.Skip(segment, NumericCast<idx_t>(row_id));

	D_ASSERT(scan_state.current_group_offset < BITPACKING_METADATA_GROUP_SIZE);

	D_ASSERT(result.GetVectorType() == VectorType::FLAT_VECTOR);
	T *result_data = FlatVector::GetData<T>(result);
	T *current_result_ptr = result_data + result_idx;

	idx_t offset_in_compression_group =
	    scan_state.current_group_offset % BitpackingPrimitives::BITPACKING_ALGORITHM_GROUP_SIZE;

	data_ptr_t decompression_group_start_pointer =
	    scan_state.current_group_ptr +
	    (scan_state.current_group_offset - offset_in_compression_group) * scan_state.current_width / 8;

	//! Because FOR offsets all our values to be 0 or above, we can always skip sign extension here
	bool skip_sign_extend = true;

	if (scan_state.current_group.mode == BitpackingMode::CONSTANT) {
		*current_result_ptr = scan_state.current_constant;
		return;
	}

	if (scan_state.current_group.mode == BitpackingMode::CONSTANT_DELTA) {
		T multiplier;
		auto cast = TryCast::Operation<idx_t, T>(scan_state.current_group_offset, multiplier);
		D_ASSERT(cast);
#ifdef DEBUG
		// overflow check
		T result;
		bool multiply = TryMultiplyOperator::Operation(multiplier, scan_state.current_constant, result);
		bool add = TryAddOperator::Operation(result, scan_state.current_frame_of_reference, result);
		D_ASSERT(multiply && add);
#endif
		*current_result_ptr = (multiplier * scan_state.current_constant) + scan_state.current_frame_of_reference;
		return;
	}

	D_ASSERT(scan_state.current_group.mode == BitpackingMode::FOR ||
	         scan_state.current_group.mode == BitpackingMode::DELTA_FOR);

	BitpackingPrimitives::UnPackBlock<T>(data_ptr_cast(scan_state.decompression_buffer),
	                                     decompression_group_start_pointer, scan_state.current_width, skip_sign_extend);

	*current_result_ptr = scan_state.decompression_buffer[offset_in_compression_group];
	*current_result_ptr += scan_state.current_frame_of_reference;

	if (scan_state.current_group.mode == BitpackingMode::DELTA_FOR) {
		*current_result_ptr += scan_state.current_delta_offset;
	}
}

template <class T>
void BitpackingSkip(ColumnSegment &segment, ColumnScanState &state, idx_t skip_count) {
	auto &scan_state = static_cast<BitpackingScanState<T> &>(*state.scan_state);
	scan_state.Skip(segment, skip_count);
}

//===--------------------------------------------------------------------===//
// Get Function
//===--------------------------------------------------------------------===//
template <class T, bool WRITE_STATISTICS = true>
CompressionFunction GetBitpackingFunction(PhysicalType data_type) {
	return CompressionFunction(CompressionType::COMPRESSION_BITPACKING, data_type, BitpackingInitAnalyze<T>,
	                           BitpackingAnalyze<T>, BitpackingFinalAnalyze<T>,
	                           BitpackingInitCompression<T, WRITE_STATISTICS>, BitpackingCompress<T, WRITE_STATISTICS>,
	                           BitpackingFinalizeCompress<T, WRITE_STATISTICS>, BitpackingInitScan<T>,
	                           BitpackingScan<T>, BitpackingScanPartial<T>, BitpackingFetchRow<T>, BitpackingSkip<T>);
}

CompressionFunction BitpackingFun::GetFunction(PhysicalType type) {
	switch (type) {
	case PhysicalType::BOOL:
	case PhysicalType::INT8:
		return GetBitpackingFunction<int8_t>(type);
	case PhysicalType::INT16:
		return GetBitpackingFunction<int16_t>(type);
	case PhysicalType::INT32:
		return GetBitpackingFunction<int32_t>(type);
	case PhysicalType::INT64:
		return GetBitpackingFunction<int64_t>(type);
	case PhysicalType::UINT8:
		return GetBitpackingFunction<uint8_t>(type);
	case PhysicalType::UINT16:
		return GetBitpackingFunction<uint16_t>(type);
	case PhysicalType::UINT32:
		return GetBitpackingFunction<uint32_t>(type);
	case PhysicalType::UINT64:
		return GetBitpackingFunction<uint64_t>(type);
	case PhysicalType::INT128:
		return GetBitpackingFunction<hugeint_t>(type);
	case PhysicalType::UINT128:
		return GetBitpackingFunction<uhugeint_t>(type);
	case PhysicalType::LIST:
		return GetBitpackingFunction<uint64_t, false>(type);
	default:
		throw InternalException("Unsupported type for Bitpacking");
	}
}

bool BitpackingFun::TypeIsSupported(PhysicalType type) {

	// we calculate on BITPACKING_METADATA_GROUP_SIZE tuples, but they can exceed the block size,
	// in which case we have to disable bitpacking for that data type
	// we are conservative here by multiplying by 2
	auto type_size = GetTypeIdSize(type);
	if (type_size * BITPACKING_METADATA_GROUP_SIZE * 2 > Storage::BLOCK_SIZE) {
		return false;
	}

	switch (type) {
	case PhysicalType::BOOL:
	case PhysicalType::INT8:
	case PhysicalType::INT16:
	case PhysicalType::INT32:
	case PhysicalType::INT64:
	case PhysicalType::UINT8:
	case PhysicalType::UINT16:
	case PhysicalType::UINT32:
	case PhysicalType::UINT64:
	case PhysicalType::LIST:
	case PhysicalType::INT128:
	case PhysicalType::UINT128:
		return true;
	default:
		return false;
	}
}

} // namespace duckdb<|MERGE_RESOLUTION|>--- conflicted
+++ resolved
@@ -515,14 +515,10 @@
 		auto base_ptr = handle.Ptr();
 
 		// Compact the segment by moving the metadata next to the data.
-<<<<<<< HEAD
-		auto metadata_offset = NumericCast<idx_t>(AlignValue(data_ptr - base_ptr));
-		auto metadata_size = NumericCast<idx_t>(base_ptr + Storage::BLOCK_SIZE - metadata_ptr);
-=======
+
 		idx_t unaligned_offset = data_ptr - base_ptr;
 		idx_t metadata_offset = AlignValue(unaligned_offset);
 		idx_t metadata_size = base_ptr + Storage::BLOCK_SIZE - metadata_ptr;
->>>>>>> 1601d94f
 		idx_t total_segment_size = metadata_offset + metadata_size;
 
 		// Asserting things are still sane here
