--- conflicted
+++ resolved
@@ -2,11 +2,7 @@
 
 namespace duckdb {
 
-<<<<<<< HEAD
-const uint64_t VERSION_NUMBER = 64;
-=======
-const uint64_t VERSION_NUMBER = 62;
->>>>>>> 8c4f3e58
+const uint64_t VERSION_NUMBER = 63;
 
 struct StorageVersionInfo {
 	const char *version_name;
