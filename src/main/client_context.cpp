#include "duckdb/main/client_context.hpp"

#include "duckdb/main/client_context_file_opener.hpp"
#include "duckdb/main/query_profiler.hpp"
#include "duckdb/catalog/catalog_entry/table_catalog_entry.hpp"
#include "duckdb/catalog/catalog_entry/scalar_function_catalog_entry.hpp"
#include "duckdb/catalog/catalog_search_path.hpp"
#include "duckdb/common/serializer/buffered_deserializer.hpp"
#include "duckdb/common/serializer/buffered_serializer.hpp"
#include "duckdb/execution/physical_plan_generator.hpp"
#include "duckdb/main/database.hpp"
#include "duckdb/main/materialized_query_result.hpp"
#include "duckdb/main/client_data.hpp"
#include "duckdb/main/query_result.hpp"
#include "duckdb/main/stream_query_result.hpp"
#include "duckdb/optimizer/optimizer.hpp"
#include "duckdb/parser/parser.hpp"
#include "duckdb/parser/expression/constant_expression.hpp"
#include "duckdb/parser/expression/parameter_expression.hpp"
#include "duckdb/parser/parsed_data/create_function_info.hpp"
#include "duckdb/parser/statement/drop_statement.hpp"
#include "duckdb/parser/statement/explain_statement.hpp"
#include "duckdb/parser/statement/select_statement.hpp"
#include "duckdb/planner/operator/logical_execute.hpp"
#include "duckdb/planner/planner.hpp"
#include "duckdb/transaction/transaction_manager.hpp"
#include "duckdb/transaction/transaction.hpp"
#include "duckdb/storage/data_table.hpp"
#include "duckdb/main/appender.hpp"
#include "duckdb/main/relation.hpp"
#include "duckdb/parser/statement/relation_statement.hpp"
#include "duckdb/parallel/task_scheduler.hpp"
#include "duckdb/common/serializer/buffered_file_writer.hpp"
#include "duckdb/planner/pragma_handler.hpp"
#include "duckdb/common/file_system.hpp"
#include "duckdb/execution/column_binding_resolver.hpp"
#include "duckdb/execution/operator/helper/physical_result_collector.hpp"
#include "duckdb/parser/query_node/select_node.hpp"
#include "duckdb/parser/parsed_expression_iterator.hpp"
#include "duckdb/parser/statement/prepare_statement.hpp"
#include "duckdb/parser/statement/execute_statement.hpp"
#include "duckdb/common/types/column_data_collection.hpp"
#include "duckdb/common/preserved_error.hpp"
#include "duckdb/common/progress_bar/progress_bar.hpp"
#include "duckdb/main/error_manager.hpp"
#include "duckdb/main/database_manager.hpp"
#include "duckdb/transaction/meta_transaction.hpp"
#include "duckdb/common/http_stats.hpp"
#include "duckdb/main/attached_database.hpp"

namespace duckdb {

struct ActiveQueryContext {
	//! The query that is currently being executed
	string query;
	//! The currently open result
	BaseQueryResult *open_result = nullptr;
	//! Prepared statement data
	shared_ptr<PreparedStatementData> prepared;
	//! The query executor
	unique_ptr<Executor> executor;
	//! The progress bar
	unique_ptr<ProgressBar> progress_bar;
};

ClientContext::ClientContext(shared_ptr<DatabaseInstance> database)
    : db(std::move(database)), interrupted(false), client_data(make_unique<ClientData>(*this)), transaction(*this) {
}

ClientContext::~ClientContext() {
	if (Exception::UncaughtException()) {
		return;
	}
	// destroy the client context and rollback if there is an active transaction
	// but only if we are not destroying this client context as part of an exception stack unwind
	Destroy();
}

unique_ptr<ClientContextLock> ClientContext::LockContext() {
	return make_unique<ClientContextLock>(context_lock);
}

void ClientContext::Destroy() {
	auto lock = LockContext();
	if (transaction.HasActiveTransaction()) {
		transaction.ResetActiveQuery();
		if (!transaction.IsAutoCommit()) {
			transaction.Rollback();
		}
	}
	CleanupInternal(*lock);
}

unique_ptr<DataChunk> ClientContext::Fetch(ClientContextLock &lock, StreamQueryResult &result) {
	D_ASSERT(IsActiveResult(lock, &result));
	D_ASSERT(active_query->executor);
	return FetchInternal(lock, *active_query->executor, result);
}

unique_ptr<DataChunk> ClientContext::FetchInternal(ClientContextLock &lock, Executor &executor,
                                                   BaseQueryResult &result) {
	bool invalidate_query = true;
	try {
		// fetch the chunk and return it
		auto chunk = executor.FetchChunk();
		if (!chunk || chunk->size() == 0) {
			CleanupInternal(lock, &result);
		}
		return chunk;
	} catch (StandardException &ex) {
		// standard exceptions do not invalidate the current transaction
		result.SetError(PreservedError(ex));
		invalidate_query = false;
	} catch (FatalException &ex) {
		// fatal exceptions invalidate the entire database
		result.SetError(PreservedError(ex));
		auto &db = DatabaseInstance::GetDatabase(*this);
		ValidChecker::Invalidate(db, ex.what());
	} catch (const Exception &ex) {
		result.SetError(PreservedError(ex));
	} catch (std::exception &ex) {
		result.SetError(PreservedError(ex));
	} catch (...) { // LCOV_EXCL_START
		result.SetError(PreservedError("Unhandled exception in FetchInternal"));
	} // LCOV_EXCL_STOP
	CleanupInternal(lock, &result, invalidate_query);
	return nullptr;
}

void ClientContext::BeginTransactionInternal(ClientContextLock &lock, bool requires_valid_transaction) {
	// check if we are on AutoCommit. In this case we should start a transaction
	D_ASSERT(!active_query);
	auto &db = DatabaseInstance::GetDatabase(*this);
	if (ValidChecker::IsInvalidated(db)) {
		throw FatalException(ErrorManager::FormatException(*this, ErrorType::INVALIDATED_DATABASE,
		                                                   ValidChecker::InvalidatedMessage(db)));
	}
	if (requires_valid_transaction && transaction.HasActiveTransaction() &&
	    ValidChecker::IsInvalidated(transaction.ActiveTransaction())) {
		throw Exception(ErrorManager::FormatException(*this, ErrorType::INVALIDATED_TRANSACTION));
	}
	active_query = make_unique<ActiveQueryContext>();
	if (transaction.IsAutoCommit()) {
		transaction.BeginTransaction();
	}
}

void ClientContext::BeginQueryInternal(ClientContextLock &lock, const string &query) {
	BeginTransactionInternal(lock, false);
	LogQueryInternal(lock, query);
	active_query->query = query;
	query_progress = -1;
	transaction.SetActiveQuery(db->GetDatabaseManager().GetNewQueryNumber());
}

PreservedError ClientContext::EndQueryInternal(ClientContextLock &lock, bool success, bool invalidate_transaction) {
	client_data->profiler->EndQuery();

	if (client_data->http_stats) {
		client_data->http_stats->Reset();
	}

	// Notify any registered state of query end
	for (auto const &s : registered_state) {
		s.second->QueryEnd();
	}

	D_ASSERT(active_query.get());
	active_query.reset();
	query_progress = -1;
	PreservedError error;
	try {
		if (transaction.HasActiveTransaction()) {
			// Move the query profiler into the history
			auto &prev_profilers = client_data->query_profiler_history->GetPrevProfilers();
			prev_profilers.emplace_back(transaction.GetActiveQuery(), std::move(client_data->profiler));
			// Reinitialize the query profiler
			client_data->profiler = make_shared<QueryProfiler>(*this);
			// Propagate settings of the saved query into the new profiler.
			client_data->profiler->Propagate(*prev_profilers.back().second);
			if (prev_profilers.size() >= client_data->query_profiler_history->GetPrevProfilersSize()) {
				prev_profilers.pop_front();
			}

			transaction.ResetActiveQuery();
			if (transaction.IsAutoCommit()) {
				if (success) {
					transaction.Commit();
				} else {
					transaction.Rollback();
				}
			} else if (invalidate_transaction) {
				D_ASSERT(!success);
				ValidChecker::Invalidate(ActiveTransaction(), "Failed to commit");
			}
		}
	} catch (FatalException &ex) {
		auto &db = DatabaseInstance::GetDatabase(*this);
		ValidChecker::Invalidate(db, ex.what());
		error = PreservedError(ex);
	} catch (const Exception &ex) {
		error = PreservedError(ex);
	} catch (std::exception &ex) {
		error = PreservedError(ex);
	} catch (...) { // LCOV_EXCL_START
		error = PreservedError("Unhandled exception!");
	} // LCOV_EXCL_STOP
	return error;
}

void ClientContext::CleanupInternal(ClientContextLock &lock, BaseQueryResult *result, bool invalidate_transaction) {
	if (!active_query) {
		// no query currently active
		return;
	}
	if (active_query->executor) {
		active_query->executor->CancelTasks();
	}
	active_query->progress_bar.reset();

	auto error = EndQueryInternal(lock, result ? !result->HasError() : false, invalidate_transaction);
	if (result && !result->HasError()) {
		// if an error occurred while committing report it in the result
		result->SetError(error);
	}
	D_ASSERT(!active_query);
}

Executor &ClientContext::GetExecutor() {
	D_ASSERT(active_query);
	D_ASSERT(active_query->executor);
	return *active_query->executor;
}

FileOpener *FileOpener::Get(ClientContext &context) {
	return ClientData::Get(context).file_opener.get();
}

const string &ClientContext::GetCurrentQuery() {
	D_ASSERT(active_query);
	return active_query->query;
}

unique_ptr<QueryResult> ClientContext::FetchResultInternal(ClientContextLock &lock, PendingQueryResult &pending) {
	D_ASSERT(active_query);
	D_ASSERT(active_query->open_result == &pending);
	D_ASSERT(active_query->prepared);
	auto &executor = GetExecutor();
	auto &prepared = *active_query->prepared;
	bool create_stream_result = prepared.properties.allow_stream_result && pending.allow_stream_result;
	if (create_stream_result) {
		D_ASSERT(!executor.HasResultCollector());
		active_query->progress_bar.reset();
		query_progress = -1;

		// successfully compiled SELECT clause, and it is the last statement
		// return a StreamQueryResult so the client can call Fetch() on it and stream the result
		auto stream_result = make_unique<StreamQueryResult>(pending.statement_type, pending.properties,
		                                                    shared_from_this(), pending.types, pending.names);
		active_query->open_result = stream_result.get();
		return std::move(stream_result);
	}
	unique_ptr<QueryResult> result;
	if (executor.HasResultCollector()) {
		// we have a result collector - fetch the result directly from the result collector
		result = executor.GetResult();
		CleanupInternal(lock, result.get(), false);
	} else {
		// no result collector - create a materialized result by continuously fetching
		auto result_collection = make_unique<ColumnDataCollection>(Allocator::DefaultAllocator(), pending.types);
		D_ASSERT(!result_collection->Types().empty());
		auto materialized_result =
		    make_unique<MaterializedQueryResult>(pending.statement_type, pending.properties, pending.names,
		                                         std::move(result_collection), GetClientProperties());

		auto &collection = materialized_result->Collection();
		D_ASSERT(!collection.Types().empty());
		ColumnDataAppendState append_state;
		collection.InitializeAppend(append_state);
		while (true) {
			auto chunk = FetchInternal(lock, GetExecutor(), *materialized_result);
			if (!chunk || chunk->size() == 0) {
				break;
			}
#ifdef DEBUG
			for (idx_t i = 0; i < chunk->ColumnCount(); i++) {
				if (pending.types[i].id() == LogicalTypeId::VARCHAR) {
					chunk->data[i].UTFVerify(chunk->size());
				}
			}
#endif
			collection.Append(append_state, *chunk);
		}
		result = std::move(materialized_result);
	}
	return result;
}

static bool IsExplainAnalyze(SQLStatement *statement) {
	if (!statement) {
		return false;
	}
	if (statement->type != StatementType::EXPLAIN_STATEMENT) {
		return false;
	}
	auto &explain = (ExplainStatement &)*statement;
	return explain.explain_type == ExplainType::EXPLAIN_ANALYZE;
}

shared_ptr<PreparedStatementData> ClientContext::CreatePreparedStatement(ClientContextLock &lock, const string &query,
                                                                         unique_ptr<SQLStatement> statement,
                                                                         vector<Value> *values) {
	StatementType statement_type = statement->type;
	auto result = make_shared<PreparedStatementData>(statement_type);

	auto &profiler = QueryProfiler::Get(*this);
	profiler.StartQuery(query, IsExplainAnalyze(statement.get()), true);
	profiler.StartPhase("planner");
	Planner planner(*this);
	if (values) {
		for (auto &value : *values) {
			planner.parameter_data.emplace_back(value);
		}
	}
	planner.CreatePlan(std::move(statement));
	D_ASSERT(planner.plan || !planner.properties.bound_all_parameters);
	profiler.EndPhase();

	auto plan = std::move(planner.plan);
	// extract the result column names from the plan
	result->properties = planner.properties;
	result->names = planner.names;
	result->types = planner.types;
	result->value_map = std::move(planner.value_map);
	result->catalog_version = MetaTransaction::Get(*this).catalog_version;

	if (!planner.properties.bound_all_parameters) {
		return result;
	}
#ifdef DEBUG
	plan->Verify(*this);
#endif
	if (config.enable_optimizer && plan->RequireOptimizer()) {
		profiler.StartPhase("optimizer");
		Optimizer optimizer(*planner.binder, *this);
		plan = optimizer.Optimize(std::move(plan));
		D_ASSERT(plan);
		profiler.EndPhase();

#ifdef DEBUG
		plan->Verify(*this);
#endif
	}

	profiler.StartPhase("physical_planner");
	// now convert logical query plan into a physical query plan
	PhysicalPlanGenerator physical_planner(*this);
	auto physical_plan = physical_planner.CreatePlan(std::move(plan));
	profiler.EndPhase();

#ifdef DEBUG
	D_ASSERT(!physical_plan->ToString().empty());
#endif
	result->plan = std::move(physical_plan);
	return result;
}

double ClientContext::GetProgress() {
	return query_progress.load();
}

unique_ptr<PendingQueryResult> ClientContext::PendingPreparedStatement(ClientContextLock &lock,
                                                                       shared_ptr<PreparedStatementData> statement_p,
                                                                       PendingQueryParameters parameters) {
	D_ASSERT(active_query);
	auto &statement = *statement_p;
	if (ValidChecker::IsInvalidated(ActiveTransaction()) && statement.properties.requires_valid_transaction) {
		throw Exception(ErrorManager::FormatException(*this, ErrorType::INVALIDATED_TRANSACTION));
	}
	auto &transaction = MetaTransaction::Get(*this);
	auto &manager = DatabaseManager::Get(*this);
	for (auto &modified_database : statement.properties.modified_databases) {
		auto entry = manager.GetDatabase(*this, modified_database);
		if (!entry) {
			throw InternalException("Database \"%s\" not found", modified_database);
		}
		if (entry->IsReadOnly()) {
			throw Exception(StringUtil::Format(
			    "Cannot execute statement of type \"%s\" on database \"%s\" which is attached in read-only mode!",
			    StatementTypeToString(statement.statement_type), modified_database));
		}
		transaction.ModifyDatabase(entry);
	}

	// bind the bound values before execution
	statement.Bind(parameters.parameters ? *parameters.parameters : vector<Value>());

	active_query->executor = make_unique<Executor>(*this);
	auto &executor = *active_query->executor;
	if (config.enable_progress_bar) {
		progress_bar_display_create_func_t display_create_func = nullptr;
		if (config.print_progress_bar) {
			// If a custom display is set, use that, otherwise just use the default
			display_create_func =
			    config.display_create_func ? config.display_create_func : ProgressBar::DefaultProgressBarDisplay;
		}
		active_query->progress_bar = make_unique<ProgressBar>(executor, config.wait_time, display_create_func);
		active_query->progress_bar->Start();
		query_progress = 0;
	}
	auto stream_result = parameters.allow_stream_result && statement.properties.allow_stream_result;
	if (!stream_result && statement.properties.return_type == StatementReturnType::QUERY_RESULT) {
		unique_ptr<PhysicalResultCollector> collector;
		auto &config = ClientConfig::GetConfig(*this);
		auto get_method =
		    config.result_collector ? config.result_collector : PhysicalResultCollector::GetResultCollector;
		collector = get_method(*this, statement);
		D_ASSERT(collector->type == PhysicalOperatorType::RESULT_COLLECTOR);
		executor.Initialize(std::move(collector));
	} else {
		executor.Initialize(statement.plan.get());
	}
	auto types = executor.GetTypes();
	D_ASSERT(types == statement.types);
	D_ASSERT(!active_query->open_result);

	auto pending_result =
	    make_unique<PendingQueryResult>(shared_from_this(), *statement_p, std::move(types), stream_result);
	active_query->prepared = std::move(statement_p);
	active_query->open_result = pending_result.get();
	return pending_result;
}

PendingExecutionResult ClientContext::ExecuteTaskInternal(ClientContextLock &lock, PendingQueryResult &result) {
	D_ASSERT(active_query);
	D_ASSERT(active_query->open_result == &result);
	try {
		auto result = active_query->executor->ExecuteTask();
		if (active_query->progress_bar) {
			active_query->progress_bar->Update(result == PendingExecutionResult::RESULT_READY);
			query_progress = active_query->progress_bar->GetCurrentPercentage();
		}
		return result;
	} catch (FatalException &ex) {
		// fatal exceptions invalidate the entire database
		result.SetError(PreservedError(ex));
		auto &db = DatabaseInstance::GetDatabase(*this);
		ValidChecker::Invalidate(db, ex.what());
	} catch (const Exception &ex) {
		result.SetError(PreservedError(ex));
	} catch (std::exception &ex) {
		result.SetError(PreservedError(ex));
	} catch (...) { // LCOV_EXCL_START
		result.SetError(PreservedError("Unhandled exception in ExecuteTaskInternal"));
	} // LCOV_EXCL_STOP
	EndQueryInternal(lock, false, true);
	return PendingExecutionResult::EXECUTION_ERROR;
}

void ClientContext::InitialCleanup(ClientContextLock &lock) {
	//! Cleanup any open results and reset the interrupted flag
	CleanupInternal(lock);
	interrupted = false;
}

vector<unique_ptr<SQLStatement>> ClientContext::ParseStatements(const string &query) {
	auto lock = LockContext();
	return ParseStatementsInternal(*lock, query);
}

vector<unique_ptr<SQLStatement>> ClientContext::ParseStatementsInternal(ClientContextLock &lock, const string &query) {
	Parser parser(GetParserOptions());
	parser.ParseQuery(query);

	PragmaHandler handler(*this);
	handler.HandlePragmaStatements(lock, parser.statements);

	return std::move(parser.statements);
}

void ClientContext::HandlePragmaStatements(vector<unique_ptr<SQLStatement>> &statements) {
	auto lock = LockContext();

	PragmaHandler handler(*this);
	handler.HandlePragmaStatements(*lock, statements);
}

unique_ptr<LogicalOperator> ClientContext::ExtractPlan(const string &query) {
	auto lock = LockContext();

	auto statements = ParseStatementsInternal(*lock, query);
	if (statements.size() != 1) {
		throw Exception("ExtractPlan can only prepare a single statement");
	}

	unique_ptr<LogicalOperator> plan;
	RunFunctionInTransactionInternal(*lock, [&]() {
		Planner planner(*this);
		planner.CreatePlan(std::move(statements[0]));
		D_ASSERT(planner.plan);

		plan = std::move(planner.plan);

		if (config.enable_optimizer) {
			Optimizer optimizer(*planner.binder, *this);
			plan = optimizer.Optimize(std::move(plan));
		}

		ColumnBindingResolver resolver;
		resolver.Verify(*plan);
		resolver.VisitOperator(*plan);

		plan->ResolveOperatorTypes();
	});
	return plan;
}

unique_ptr<PreparedStatement> ClientContext::PrepareInternal(ClientContextLock &lock,
                                                             unique_ptr<SQLStatement> statement) {
	auto n_param = statement->n_param;
	auto named_param_map = std::move(statement->named_param_map);
	auto statement_query = statement->query;
	shared_ptr<PreparedStatementData> prepared_data;
	auto unbound_statement = statement->Copy();
	RunFunctionInTransactionInternal(
	    lock, [&]() { prepared_data = CreatePreparedStatement(lock, statement_query, std::move(statement)); }, false);
	prepared_data->unbound_statement = std::move(unbound_statement);
	return make_unique<PreparedStatement>(shared_from_this(), std::move(prepared_data), std::move(statement_query),
	                                      n_param, std::move(named_param_map));
}

unique_ptr<PreparedStatement> ClientContext::Prepare(unique_ptr<SQLStatement> statement) {
	auto lock = LockContext();
	// prepare the query
	try {
		InitialCleanup(*lock);
		return PrepareInternal(*lock, std::move(statement));
	} catch (const Exception &ex) {
		return make_unique<PreparedStatement>(PreservedError(ex));
	} catch (std::exception &ex) {
		return make_unique<PreparedStatement>(PreservedError(ex));
	}
}

unique_ptr<PreparedStatement> ClientContext::Prepare(const string &query) {
	auto lock = LockContext();
	// prepare the query
	try {
		InitialCleanup(*lock);

		// first parse the query
		auto statements = ParseStatementsInternal(*lock, query);
		if (statements.empty()) {
			throw Exception("No statement to prepare!");
		}
		if (statements.size() > 1) {
			throw Exception("Cannot prepare multiple statements at once!");
		}
		return PrepareInternal(*lock, std::move(statements[0]));
	} catch (const Exception &ex) {
		return make_unique<PreparedStatement>(PreservedError(ex));
	} catch (std::exception &ex) {
		return make_unique<PreparedStatement>(PreservedError(ex));
	}
}

unique_ptr<PendingQueryResult> ClientContext::PendingQueryPreparedInternal(ClientContextLock &lock, const string &query,
                                                                           shared_ptr<PreparedStatementData> &prepared,
                                                                           PendingQueryParameters parameters) {
	try {
		InitialCleanup(lock);
	} catch (const Exception &ex) {
		return make_unique<PendingQueryResult>(PreservedError(ex));
	} catch (std::exception &ex) {
		return make_unique<PendingQueryResult>(PreservedError(ex));
	}
	return PendingStatementOrPreparedStatementInternal(lock, query, nullptr, prepared, parameters);
}

unique_ptr<PendingQueryResult> ClientContext::PendingQuery(const string &query,
                                                           shared_ptr<PreparedStatementData> &prepared,
                                                           PendingQueryParameters parameters) {
	auto lock = LockContext();
	return PendingQueryPreparedInternal(*lock, query, prepared, parameters);
}

unique_ptr<QueryResult> ClientContext::Execute(const string &query, shared_ptr<PreparedStatementData> &prepared,
                                               PendingQueryParameters parameters) {
	auto lock = LockContext();
	auto pending = PendingQueryPreparedInternal(*lock, query, prepared, parameters);
	if (pending->HasError()) {
		return make_unique<MaterializedQueryResult>(pending->GetErrorObject());
	}
	return pending->ExecuteInternal(*lock);
}

unique_ptr<QueryResult> ClientContext::Execute(const string &query, shared_ptr<PreparedStatementData> &prepared,
                                               vector<Value> &values, bool allow_stream_result) {
	PendingQueryParameters parameters;
	parameters.parameters = &values;
	parameters.allow_stream_result = allow_stream_result;
	return Execute(query, prepared, parameters);
}

unique_ptr<PendingQueryResult> ClientContext::PendingStatementInternal(ClientContextLock &lock, const string &query,
                                                                       unique_ptr<SQLStatement> statement,
                                                                       PendingQueryParameters parameters) {
	// prepare the query for execution
	auto prepared = CreatePreparedStatement(lock, query, std::move(statement), parameters.parameters);
	if (prepared->properties.parameter_count > 0 && !parameters.parameters) {
		string error_message = StringUtil::Format("Expected %lld parameters, but none were supplied",
		                                          prepared->properties.parameter_count);
		return make_unique<PendingQueryResult>(PreservedError(error_message));
	}
	if (!prepared->properties.bound_all_parameters) {
		return make_unique<PendingQueryResult>(PreservedError("Not all parameters were bound"));
	}
	// execute the prepared statement
	return PendingPreparedStatement(lock, std::move(prepared), parameters);
}

unique_ptr<QueryResult> ClientContext::RunStatementInternal(ClientContextLock &lock, const string &query,
                                                            unique_ptr<SQLStatement> statement,
                                                            bool allow_stream_result, bool verify) {
	PendingQueryParameters parameters;
	parameters.allow_stream_result = allow_stream_result;
	auto pending = PendingQueryInternal(lock, std::move(statement), parameters, verify);
	if (pending->HasError()) {
		return make_unique<MaterializedQueryResult>(pending->GetErrorObject());
	}
	return ExecutePendingQueryInternal(lock, *pending);
}

bool ClientContext::IsActiveResult(ClientContextLock &lock, BaseQueryResult *result) {
	if (!active_query) {
		return false;
	}
	return active_query->open_result == result;
}

unique_ptr<PendingQueryResult> ClientContext::PendingStatementOrPreparedStatementInternal(
    ClientContextLock &lock, const string &query, unique_ptr<SQLStatement> statement,
    shared_ptr<PreparedStatementData> &prepared, PendingQueryParameters parameters) {
	// check if we are on AutoCommit. In this case we should start a transaction.
	if (statement && config.AnyVerification()) {
		// query verification is enabled
		// create a copy of the statement, and use the copy
		// this way we verify that the copy correctly copies all properties
		auto copied_statement = statement->Copy();
		switch (statement->type) {
		case StatementType::SELECT_STATEMENT: {
			// in case this is a select query, we verify the original statement
			PreservedError error;
			try {
				error = VerifyQuery(lock, query, std::move(statement));
			} catch (const Exception &ex) {
				error = PreservedError(ex);
			} catch (std::exception &ex) {
				error = PreservedError(ex);
			}
			if (error) {
				// error in verifying query
				return make_unique<PendingQueryResult>(error);
			}
			statement = std::move(copied_statement);
			break;
		}
<<<<<<< HEAD
#ifndef DUCKDB_ALTERNATIVE_VERIFY
=======
		case StatementType::COPY_STATEMENT:
>>>>>>> eb65c593
		case StatementType::INSERT_STATEMENT:
		case StatementType::DELETE_STATEMENT:
		case StatementType::UPDATE_STATEMENT: {
			Parser parser;
			PreservedError error;
			try {
				parser.ParseQuery(statement->ToString());
			} catch (const Exception &ex) {
				error = PreservedError(ex);
			} catch (std::exception &ex) {
				error = PreservedError(ex);
			}
			if (error) {
				// error in verifying query
				return make_unique<PendingQueryResult>(error);
			}
			statement = std::move(parser.statements[0]);
			break;
		}
#endif
		default:
			statement = std::move(copied_statement);
			break;
		}
	}
	return PendingStatementOrPreparedStatement(lock, query, std::move(statement), prepared, parameters);
}

unique_ptr<PendingQueryResult> ClientContext::PendingStatementOrPreparedStatement(
    ClientContextLock &lock, const string &query, unique_ptr<SQLStatement> statement,
    shared_ptr<PreparedStatementData> &prepared, PendingQueryParameters parameters) {
	unique_ptr<PendingQueryResult> result;

	try {
		BeginQueryInternal(lock, query);
	} catch (FatalException &ex) {
		// fatal exceptions invalidate the entire database
		auto &db = DatabaseInstance::GetDatabase(*this);
		ValidChecker::Invalidate(db, ex.what());
		result = make_unique<PendingQueryResult>(PreservedError(ex));
		return result;
	} catch (const Exception &ex) {
		return make_unique<PendingQueryResult>(PreservedError(ex));
	} catch (std::exception &ex) {
		return make_unique<PendingQueryResult>(PreservedError(ex));
	}
	// start the profiler
	auto &profiler = QueryProfiler::Get(*this);
	profiler.StartQuery(query, IsExplainAnalyze(statement ? statement.get() : prepared->unbound_statement.get()));

	if (IsExplainAnalyze(statement ? statement.get() : prepared->unbound_statement.get())) {
		client_data->http_stats = make_unique<HTTPStats>();
	}

	bool invalidate_query = true;
	try {
		if (statement) {
			result = PendingStatementInternal(lock, query, std::move(statement), parameters);
		} else {
			if (prepared->RequireRebind(*this, *parameters.parameters)) {
				// catalog was modified: rebind the statement before execution
				auto new_prepared =
				    CreatePreparedStatement(lock, query, prepared->unbound_statement->Copy(), parameters.parameters);
				D_ASSERT(new_prepared->properties.bound_all_parameters);
				new_prepared->unbound_statement = std::move(prepared->unbound_statement);
				prepared = std::move(new_prepared);
				prepared->properties.bound_all_parameters = false;
			}
			result = PendingPreparedStatement(lock, prepared, parameters);
		}
	} catch (StandardException &ex) {
		// standard exceptions do not invalidate the current transaction
		result = make_unique<PendingQueryResult>(PreservedError(ex));
		invalidate_query = false;
	} catch (FatalException &ex) {
		// fatal exceptions invalidate the entire database
		if (!config.query_verification_enabled) {
			auto &db = DatabaseInstance::GetDatabase(*this);
			ValidChecker::Invalidate(db, ex.what());
		}
		result = make_unique<PendingQueryResult>(PreservedError(ex));
	} catch (const Exception &ex) {
		// other types of exceptions do invalidate the current transaction
		result = make_unique<PendingQueryResult>(PreservedError(ex));
	} catch (std::exception &ex) {
		// other types of exceptions do invalidate the current transaction
		result = make_unique<PendingQueryResult>(PreservedError(ex));
	}
	if (result->HasError()) {
		// query failed: abort now
		EndQueryInternal(lock, false, invalidate_query);
		return result;
	}
	D_ASSERT(active_query->open_result == result.get());
	return result;
}

void ClientContext::LogQueryInternal(ClientContextLock &, const string &query) {
	if (!client_data->log_query_writer) {
#ifdef DUCKDB_FORCE_QUERY_LOG
		try {
			string log_path(DUCKDB_FORCE_QUERY_LOG);
			client_data->log_query_writer =
			    make_unique<BufferedFileWriter>(FileSystem::GetFileSystem(*this), log_path,
			                                    BufferedFileWriter::DEFAULT_OPEN_FLAGS, client_data->file_opener.get());
		} catch (...) {
			return;
		}
#else
		return;
#endif
	}
	// log query path is set: log the query
	client_data->log_query_writer->WriteData((const_data_ptr_t)query.c_str(), query.size());
	client_data->log_query_writer->WriteData((const_data_ptr_t) "\n", 1);
	client_data->log_query_writer->Flush();
	client_data->log_query_writer->Sync();
}

unique_ptr<QueryResult> ClientContext::Query(unique_ptr<SQLStatement> statement, bool allow_stream_result) {
	auto pending_query = PendingQuery(std::move(statement), allow_stream_result);
	if (pending_query->HasError()) {
		return make_unique<MaterializedQueryResult>(pending_query->GetErrorObject());
	}
	return pending_query->Execute();
}

unique_ptr<QueryResult> ClientContext::Query(const string &query, bool allow_stream_result) {
	auto lock = LockContext();

	PreservedError error;
	vector<unique_ptr<SQLStatement>> statements;
	if (!ParseStatements(*lock, query, statements, error)) {
		return make_unique<MaterializedQueryResult>(std::move(error));
	}
	if (statements.empty()) {
		// no statements, return empty successful result
		StatementProperties properties;
		vector<string> names;
		auto collection = make_unique<ColumnDataCollection>(Allocator::DefaultAllocator());
		return make_unique<MaterializedQueryResult>(StatementType::INVALID_STATEMENT, properties, std::move(names),
		                                            std::move(collection), GetClientProperties());
	}

	unique_ptr<QueryResult> result;
	QueryResult *last_result = nullptr;
	for (idx_t i = 0; i < statements.size(); i++) {
		auto &statement = statements[i];
		bool is_last_statement = i + 1 == statements.size();
		PendingQueryParameters parameters;
		parameters.allow_stream_result = allow_stream_result && is_last_statement;
		auto pending_query = PendingQueryInternal(*lock, std::move(statement), parameters);
		unique_ptr<QueryResult> current_result;
		if (pending_query->HasError()) {
			current_result = make_unique<MaterializedQueryResult>(pending_query->GetErrorObject());
		} else {
			current_result = ExecutePendingQueryInternal(*lock, *pending_query);
		}
		// now append the result to the list of results
		if (!last_result) {
			// first result of the query
			result = std::move(current_result);
			last_result = result.get();
		} else {
			// later results; attach to the result chain
			last_result->next = std::move(current_result);
			last_result = last_result->next.get();
		}
	}
	return result;
}

bool ClientContext::ParseStatements(ClientContextLock &lock, const string &query,
                                    vector<unique_ptr<SQLStatement>> &result, PreservedError &error) {
	try {
		InitialCleanup(lock);
		// parse the query and transform it into a set of statements
		result = ParseStatementsInternal(lock, query);
		return true;
	} catch (const Exception &ex) {
		error = PreservedError(ex);
		return false;
	} catch (std::exception &ex) {
		error = PreservedError(ex);
		return false;
	}
}

unique_ptr<PendingQueryResult> ClientContext::PendingQuery(const string &query, bool allow_stream_result) {
	auto lock = LockContext();

	PreservedError error;
	vector<unique_ptr<SQLStatement>> statements;
	if (!ParseStatements(*lock, query, statements, error)) {
		return make_unique<PendingQueryResult>(std::move(error));
	}
	if (statements.size() != 1) {
		return make_unique<PendingQueryResult>(PreservedError("PendingQuery can only take a single statement"));
	}
	PendingQueryParameters parameters;
	parameters.allow_stream_result = allow_stream_result;
	return PendingQueryInternal(*lock, std::move(statements[0]), parameters);
}

unique_ptr<PendingQueryResult> ClientContext::PendingQuery(unique_ptr<SQLStatement> statement,
                                                           bool allow_stream_result) {
	auto lock = LockContext();
	PendingQueryParameters parameters;
	parameters.allow_stream_result = allow_stream_result;
	return PendingQueryInternal(*lock, std::move(statement), parameters);
}

unique_ptr<PendingQueryResult> ClientContext::PendingQueryInternal(ClientContextLock &lock,
                                                                   unique_ptr<SQLStatement> statement,
                                                                   PendingQueryParameters parameters, bool verify) {
	auto query = statement->query;
	shared_ptr<PreparedStatementData> prepared;
	if (verify) {
		return PendingStatementOrPreparedStatementInternal(lock, query, std::move(statement), prepared, parameters);
	} else {
		return PendingStatementOrPreparedStatement(lock, query, std::move(statement), prepared, parameters);
	}
}

unique_ptr<QueryResult> ClientContext::ExecutePendingQueryInternal(ClientContextLock &lock, PendingQueryResult &query) {
	return query.ExecuteInternal(lock);
}

void ClientContext::Interrupt() {
	interrupted = true;
}

void ClientContext::EnableProfiling() {
	auto lock = LockContext();
	auto &config = ClientConfig::GetConfig(*this);
	config.enable_profiler = true;
	config.emit_profiler_output = true;
}

void ClientContext::DisableProfiling() {
	auto lock = LockContext();
	auto &config = ClientConfig::GetConfig(*this);
	config.enable_profiler = false;
}

void ClientContext::RegisterFunction(CreateFunctionInfo *info) {
	RunFunctionInTransaction([&]() {
		auto existing_function =
		    Catalog::GetEntry<ScalarFunctionCatalogEntry>(*this, INVALID_CATALOG, info->schema, info->name, true);
		if (existing_function) {
			auto new_info = (CreateScalarFunctionInfo *)info;
			if (new_info->functions.MergeFunctionSet(existing_function->functions)) {
				// function info was updated from catalog entry, rewrite is needed
				info->on_conflict = OnCreateConflict::REPLACE_ON_CONFLICT;
			}
		}
		// create function
		auto &catalog = Catalog::GetSystemCatalog(*this);
		catalog.CreateFunction(*this, info);
	});
}

void ClientContext::RunFunctionInTransactionInternal(ClientContextLock &lock, const std::function<void(void)> &fun,
                                                     bool requires_valid_transaction) {
	if (requires_valid_transaction && transaction.HasActiveTransaction() &&
	    ValidChecker::IsInvalidated(ActiveTransaction())) {
		throw Exception(ErrorManager::FormatException(*this, ErrorType::INVALIDATED_TRANSACTION));
	}
	// check if we are on AutoCommit. In this case we should start a transaction
	bool require_new_transaction = transaction.IsAutoCommit() && !transaction.HasActiveTransaction();
	if (require_new_transaction) {
		D_ASSERT(!active_query);
		transaction.BeginTransaction();
	}
	try {
		fun();
	} catch (StandardException &ex) {
		if (require_new_transaction) {
			transaction.Rollback();
		}
		throw;
	} catch (FatalException &ex) {
		auto &db = DatabaseInstance::GetDatabase(*this);
		ValidChecker::Invalidate(db, ex.what());
		throw;
	} catch (std::exception &ex) {
		if (require_new_transaction) {
			transaction.Rollback();
		} else {
			ValidChecker::Invalidate(ActiveTransaction(), ex.what());
		}
		throw;
	}
	if (require_new_transaction) {
		transaction.Commit();
	}
}

void ClientContext::RunFunctionInTransaction(const std::function<void(void)> &fun, bool requires_valid_transaction) {
	auto lock = LockContext();
	RunFunctionInTransactionInternal(*lock, fun, requires_valid_transaction);
}

unique_ptr<TableDescription> ClientContext::TableInfo(const string &schema_name, const string &table_name) {
	unique_ptr<TableDescription> result;
	RunFunctionInTransaction([&]() {
		// obtain the table info
		auto table = Catalog::GetEntry<TableCatalogEntry>(*this, INVALID_CATALOG, schema_name, table_name, true);
		if (!table) {
			return;
		}
		// write the table info to the result
		result = make_unique<TableDescription>();
		result->schema = schema_name;
		result->table = table_name;
		for (auto &column : table->GetColumns().Logical()) {
			result->columns.emplace_back(column.Name(), column.Type());
		}
	});
	return result;
}

void ClientContext::Append(TableDescription &description, ColumnDataCollection &collection) {
	RunFunctionInTransaction([&]() {
		auto table_entry =
		    Catalog::GetEntry<TableCatalogEntry>(*this, INVALID_CATALOG, description.schema, description.table);
		// verify that the table columns and types match up
		if (description.columns.size() != table_entry->GetColumns().PhysicalColumnCount()) {
			throw Exception("Failed to append: table entry has different number of columns!");
		}
		for (idx_t i = 0; i < description.columns.size(); i++) {
			if (description.columns[i].Type() != table_entry->GetColumns().GetColumn(PhysicalIndex(i)).Type()) {
				throw Exception("Failed to append: table entry has different number of columns!");
			}
		}
		table_entry->GetStorage().LocalAppend(*table_entry, *this, collection);
	});
}

void ClientContext::TryBindRelation(Relation &relation, vector<ColumnDefinition> &result_columns) {
#ifdef DEBUG
	D_ASSERT(!relation.GetAlias().empty());
	D_ASSERT(!relation.ToString().empty());
#endif
	RunFunctionInTransaction([&]() {
		// bind the expressions
		auto binder = Binder::CreateBinder(*this);
		auto result = relation.Bind(*binder);
		D_ASSERT(result.names.size() == result.types.size());

		result_columns.reserve(result_columns.size() + result.names.size());
		for (idx_t i = 0; i < result.names.size(); i++) {
			result_columns.emplace_back(result.names[i], result.types[i]);
		}
	});
}

unordered_set<string> ClientContext::GetTableNames(const string &query) {
	auto lock = LockContext();

	auto statements = ParseStatementsInternal(*lock, query);
	if (statements.size() != 1) {
		throw InvalidInputException("Expected a single statement");
	}

	unordered_set<string> result;
	RunFunctionInTransactionInternal(*lock, [&]() {
		// bind the expressions
		auto binder = Binder::CreateBinder(*this);
		binder->SetBindingMode(BindingMode::EXTRACT_NAMES);
		binder->Bind(*statements[0]);
		result = binder->GetTableNames();
	});
	return result;
}

unique_ptr<PendingQueryResult> ClientContext::PendingQueryInternal(ClientContextLock &lock,
                                                                   const shared_ptr<Relation> &relation,
                                                                   bool allow_stream_result) {
	InitialCleanup(lock);

	string query;
	if (config.query_verification_enabled) {
		// run the ToString method of any relation we run, mostly to ensure it doesn't crash
		relation->ToString();
		relation->GetAlias();
		if (relation->IsReadOnly()) {
			// verify read only statements by running a select statement
			auto select = make_unique<SelectStatement>();
			select->node = relation->GetQueryNode();
			RunStatementInternal(lock, query, std::move(select), false);
		}
	}

	auto relation_stmt = make_unique<RelationStatement>(relation);
	PendingQueryParameters parameters;
	parameters.allow_stream_result = allow_stream_result;
	return PendingQueryInternal(lock, std::move(relation_stmt), parameters);
}

unique_ptr<PendingQueryResult> ClientContext::PendingQuery(const shared_ptr<Relation> &relation,
                                                           bool allow_stream_result) {
	auto lock = LockContext();
	return PendingQueryInternal(*lock, relation, allow_stream_result);
}

unique_ptr<QueryResult> ClientContext::Execute(const shared_ptr<Relation> &relation) {
	auto lock = LockContext();
	auto &expected_columns = relation->Columns();
	auto pending = PendingQueryInternal(*lock, relation, false);
	if (!pending->success) {
		return make_unique<MaterializedQueryResult>(pending->GetErrorObject());
	}

	unique_ptr<QueryResult> result;
	result = ExecutePendingQueryInternal(*lock, *pending);
	if (result->HasError()) {
		return result;
	}
	// verify that the result types and result names of the query match the expected result types/names
	if (result->types.size() == expected_columns.size()) {
		bool mismatch = false;
		for (idx_t i = 0; i < result->types.size(); i++) {
			if (result->types[i] != expected_columns[i].Type() || result->names[i] != expected_columns[i].Name()) {
				mismatch = true;
				break;
			}
		}
		if (!mismatch) {
			// all is as expected: return the result
			return result;
		}
	}
	// result mismatch
	string err_str = "Result mismatch in query!\nExpected the following columns: [";
	for (idx_t i = 0; i < expected_columns.size(); i++) {
		if (i > 0) {
			err_str += ", ";
		}
		err_str += expected_columns[i].Name() + " " + expected_columns[i].Type().ToString();
	}
	err_str += "]\nBut result contained the following: ";
	for (idx_t i = 0; i < result->types.size(); i++) {
		err_str += i == 0 ? "[" : ", ";
		err_str += result->names[i] + " " + result->types[i].ToString();
	}
	err_str += "]";
	return make_unique<MaterializedQueryResult>(PreservedError(err_str));
}

bool ClientContext::TryGetCurrentSetting(const std::string &key, Value &result) {
	// first check the built-in settings
	auto &db_config = DBConfig::GetConfig(*this);
	auto option = db_config.GetOptionByName(key);
	if (option) {
		result = option->get_setting(*this);
		return true;
	}

	// check the client session values
	const auto &session_config_map = config.set_variables;

	auto session_value = session_config_map.find(key);
	bool found_session_value = session_value != session_config_map.end();
	if (found_session_value) {
		result = session_value->second;
		return true;
	}
	// finally check the global session values
	return db->TryGetCurrentSetting(key, result);
}

ParserOptions ClientContext::GetParserOptions() const {
	ParserOptions options;
	options.preserve_identifier_case = ClientConfig::GetConfig(*this).preserve_identifier_case;
	options.max_expression_depth = ClientConfig::GetConfig(*this).max_expression_depth;
	options.extensions = &DBConfig::GetConfig(*this).parser_extensions;
	return options;
}

ClientProperties ClientContext::GetClientProperties() const {
	ClientProperties properties;
	properties.timezone = ClientConfig::GetConfig(*this).ExtractTimezone();
	return properties;
}

bool ClientContext::ExecutionIsFinished() {
	if (!active_query || !active_query->executor) {
		return false;
	}
	return active_query->executor->ExecutionIsFinished();
}

} // namespace duckdb<|MERGE_RESOLUTION|>--- conflicted
+++ resolved
@@ -665,11 +665,8 @@
 			statement = std::move(copied_statement);
 			break;
 		}
-<<<<<<< HEAD
 #ifndef DUCKDB_ALTERNATIVE_VERIFY
-=======
 		case StatementType::COPY_STATEMENT:
->>>>>>> eb65c593
 		case StatementType::INSERT_STATEMENT:
 		case StatementType::DELETE_STATEMENT:
 		case StatementType::UPDATE_STATEMENT: {
