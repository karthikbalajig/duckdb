#include "duckdb/planner/planner.hpp"

#include "duckdb/common/serializer.hpp"
#include "duckdb/main/client_context.hpp"
#include "duckdb/main/database.hpp"
#include "duckdb/parser/statement/pragma_statement.hpp"
#include "duckdb/parser/statement/prepare_statement.hpp"
#include "duckdb/planner/binder.hpp"
#include "duckdb/planner/bound_sql_statement.hpp"
#include "duckdb/planner/expression/bound_parameter_expression.hpp"
#include "duckdb/planner/logical_plan_generator.hpp"
#include "duckdb/planner/operator/logical_prepare.hpp"
#include "duckdb/planner/statement/bound_execute_statement.hpp"
#include "duckdb/planner/statement/bound_select_statement.hpp"
#include "duckdb/planner/statement/bound_simple_statement.hpp"
#include "duckdb/planner/query_node/bound_select_node.hpp"
#include "duckdb/planner/query_node/bound_set_operation_node.hpp"
#include "duckdb/planner/pragma_handler.hpp"
#include "duckdb/parser/parsed_data/drop_info.hpp"

using namespace duckdb;
using namespace std;

Planner::Planner(ClientContext &context) : binder(context), context(context) {
}

<<<<<<< HEAD
=======
bool Planner::StatementIsReadOnly(BoundSQLStatement &statement) {
	switch (statement.type) {
	case StatementType::INSERT:
	case StatementType::COPY:
	case StatementType::DELETE:
	case StatementType::UPDATE:
	case StatementType::CREATE_INDEX:
	case StatementType::CREATE_TABLE:
	case StatementType::CREATE_VIEW:
	case StatementType::CREATE_SCHEMA:
	case StatementType::CREATE_SEQUENCE:
	case StatementType::ALTER:
		return false;
	case StatementType::DROP: {
		// dropping prepared statements is a read-only action
		auto &drop_info = (DropInfo &)(*((BoundSimpleStatement &)statement).info);
		return drop_info.type == CatalogType::PREPARED_STATEMENT;
	}
	case StatementType::EXECUTE:
		// execute statement: look into the to-be-executed statement
		return ((BoundExecuteStatement &)statement).prepared->read_only;
	default:
		return true;
	}
}

>>>>>>> 9381a869
bool Planner::StatementRequiresValidTransaction(BoundSQLStatement &statement) {
	switch (statement.type) {
	case StatementType::DROP: {
		// dropping prepared statements also does not require a valid transaction
		auto &drop_info = (DropInfo &)(*((BoundSimpleStatement &)statement).info);
		return drop_info.type == CatalogType::PREPARED_STATEMENT;
	}
	case StatementType::PREPARE:
	case StatementType::TRANSACTION:
		// prepare and transaction statements can be executed without valid transaction
		return false;
	case StatementType::EXECUTE:
		// execute statement: look into the to-be-executed statement
		return ((BoundExecuteStatement &)statement).prepared->requires_valid_transaction;
	default:
		return true;
	}
}

void Planner::CreatePlan(SQLStatement &statement) {
	vector<BoundParameterExpression *> bound_parameters;

	// first bind the tables and columns to the catalog
	context.profiler.StartPhase("binder");
	binder.parameters = &bound_parameters;
	auto bound_statement = binder.Bind(statement);
	context.profiler.EndPhase();

	VerifyQuery(*bound_statement);

	this->read_only = binder.read_only;
	this->requires_valid_transaction = StatementRequiresValidTransaction(*bound_statement);
	this->names = bound_statement->GetNames();
	this->sql_types = bound_statement->GetTypes();

	// now create a logical query plan from the query
	context.profiler.StartPhase("logical_planner");
	LogicalPlanGenerator logical_planner(binder, context);
	this->plan = logical_planner.CreatePlan(*bound_statement);
	context.profiler.EndPhase();

	// set up a map of parameter number -> value entries
	for (auto &expr : bound_parameters) {
		// check if the type of the parameter could be resolved
		if (expr->return_type == TypeId::INVALID) {
			throw BinderException("Could not determine type of parameters: try adding explicit type casts");
		}
		auto value = make_unique<Value>(expr->return_type);
		expr->value = value.get();
		// check if the parameter number has been used before
		if (value_map.find(expr->parameter_nr) != value_map.end()) {
			throw BinderException("Duplicate parameter index. Use $1, $2 etc. to differentiate.");
		}
		PreparedValueEntry entry;
		entry.value = move(value);
		entry.target_type = expr->sql_type;
		value_map[expr->parameter_nr] = move(entry);
	}
}

void Planner::CreatePlan(unique_ptr<SQLStatement> statement) {
	assert(statement);
	switch (statement->type) {
	case StatementType::SELECT:
	case StatementType::INSERT:
	case StatementType::COPY:
	case StatementType::DELETE:
	case StatementType::UPDATE:
	case StatementType::CREATE:
	case StatementType::EXECUTE:
	case StatementType::DROP:
	case StatementType::ALTER:
	case StatementType::TRANSACTION:
	case StatementType::EXPLAIN:
		CreatePlan(*statement);
		break;
	case StatementType::PRAGMA: {
		auto &stmt = *reinterpret_cast<PragmaStatement *>(statement.get());
		PragmaHandler handler(context);
		// some pragma statements have a "replacement" SQL statement that will be executed instead
		// use the PragmaHandler to get the (potential) replacement SQL statement
		auto new_stmt = handler.HandlePragma(*stmt.info);
		if (new_stmt) {
			CreatePlan(move(new_stmt));
		} else {
			CreatePlan(stmt);
		}
		break;
	}
	case StatementType::PREPARE: {
		auto &stmt = *reinterpret_cast<PrepareStatement *>(statement.get());
		auto statement_type = stmt.statement->type;
		// create a plan of the underlying statement
		CreatePlan(move(stmt.statement));
		// now create the logical prepare
		auto prepared_data = make_unique<PreparedStatementData>(statement_type);
		prepared_data->names = names;
		prepared_data->sql_types = sql_types;
		prepared_data->value_map = move(value_map);
		prepared_data->read_only = this->read_only;
		prepared_data->requires_valid_transaction = this->requires_valid_transaction;

		this->read_only = true;
		this->requires_valid_transaction = false;

		auto prepare = make_unique<LogicalPrepare>(stmt.name, move(prepared_data), move(plan));
		names = {"Success"};
		sql_types = {SQLType(SQLTypeId::BOOLEAN)};
		plan = move(prepare);
		break;
	}
	default:
		throw NotImplementedException("Cannot plan statement of type %s!",
		                              StatementTypeToString(statement->type).c_str());
	}
}

void Planner::VerifyQuery(BoundSQLStatement &statement) {
	if (!context.query_verification_enabled) {
		return;
	}
	if (statement.type != StatementType::SELECT) {
		return;
	}
	auto &select = (BoundSelectStatement &)statement;
	VerifyNode(*select.node);
}

void Planner::VerifyNode(BoundQueryNode &node) {
	if (node.type == QueryNodeType::SELECT_NODE) {
		auto &select_node = (BoundSelectNode &)node;
		vector<unique_ptr<Expression>> copies;
		for (auto &expr : select_node.select_list) {
			VerifyExpression(*expr, copies);
		}
		if (select_node.where_clause) {
			VerifyExpression(*select_node.where_clause, copies);
		}
		for (auto &expr : select_node.groups) {
			VerifyExpression(*expr, copies);
		}
		if (select_node.having) {
			VerifyExpression(*select_node.having, copies);
		}
		for (auto &aggr : select_node.aggregates) {
			VerifyExpression(*aggr, copies);
		}
		for (auto &window : select_node.windows) {
			VerifyExpression(*window, copies);
		}

		// double loop to verify that (in)equality of hashes
		for (idx_t i = 0; i < copies.size(); i++) {
			auto outer_hash = copies[i]->Hash();
			for (idx_t j = 0; j < copies.size(); j++) {
				auto inner_hash = copies[j]->Hash();
				if (outer_hash != inner_hash) {
					// if hashes are not equivalent the expressions should not be equivalent
					assert(!Expression::Equals(copies[i].get(), copies[j].get()));
				}
			}
		}
	} else {
		assert(node.type == QueryNodeType::SET_OPERATION_NODE);
		auto &setop_node = (BoundSetOperationNode &)node;
		VerifyNode(*setop_node.left);
		VerifyNode(*setop_node.right);
	}
}

void Planner::VerifyExpression(Expression &expr, vector<unique_ptr<Expression>> &copies) {
	if (expr.HasSubquery()) {
		// can't copy subqueries
		return;
	}
	// verify that the copy of expressions works
	auto copy = expr.Copy();
	// copy should have identical hash and identical equality function
	assert(copy->Hash() == expr.Hash());
	assert(Expression::Equals(copy.get(), &expr));
	copies.push_back(move(copy));
}<|MERGE_RESOLUTION|>--- conflicted
+++ resolved
@@ -24,35 +24,6 @@
 Planner::Planner(ClientContext &context) : binder(context), context(context) {
 }
 
-<<<<<<< HEAD
-=======
-bool Planner::StatementIsReadOnly(BoundSQLStatement &statement) {
-	switch (statement.type) {
-	case StatementType::INSERT:
-	case StatementType::COPY:
-	case StatementType::DELETE:
-	case StatementType::UPDATE:
-	case StatementType::CREATE_INDEX:
-	case StatementType::CREATE_TABLE:
-	case StatementType::CREATE_VIEW:
-	case StatementType::CREATE_SCHEMA:
-	case StatementType::CREATE_SEQUENCE:
-	case StatementType::ALTER:
-		return false;
-	case StatementType::DROP: {
-		// dropping prepared statements is a read-only action
-		auto &drop_info = (DropInfo &)(*((BoundSimpleStatement &)statement).info);
-		return drop_info.type == CatalogType::PREPARED_STATEMENT;
-	}
-	case StatementType::EXECUTE:
-		// execute statement: look into the to-be-executed statement
-		return ((BoundExecuteStatement &)statement).prepared->read_only;
-	default:
-		return true;
-	}
-}
-
->>>>>>> 9381a869
 bool Planner::StatementRequiresValidTransaction(BoundSQLStatement &statement) {
 	switch (statement.type) {
 	case StatementType::DROP: {
