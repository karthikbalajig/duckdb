#include "duckdb/transaction/transaction_context.hpp"

#include "duckdb/common/exception.hpp"
#include "duckdb/common/exception/transaction_exception.hpp"
#include "duckdb/main/client_context.hpp"
#include "duckdb/main/client_context_state.hpp"
#include "duckdb/main/config.hpp"
#include "duckdb/main/database_manager.hpp"
#include "duckdb/transaction/meta_transaction.hpp"
#include "duckdb/transaction/transaction_manager.hpp"

namespace duckdb {

TransactionContext::TransactionContext(ClientContext &context)
    : context(context), auto_commit(true), current_transaction(nullptr) {
}

TransactionContext::~TransactionContext() {
	if (current_transaction) {
		try {
			Rollback(nullptr);
		} catch (...) { // NOLINT
		}
	}
}

void TransactionContext::BeginTransaction() {
	if (current_transaction) {
		throw TransactionException("cannot start a transaction within a transaction");
	}
	auto start_timestamp = Timestamp::GetCurrentTimestamp();
	current_transaction = make_uniq<MetaTransaction>(context, start_timestamp);

	// Notify any registered state of transaction begin
	for (auto &state : context.registered_state->States()) {
		state->TransactionBegin(*current_transaction, context);
	}
}

void TransactionContext::Commit() {
	if (!current_transaction) {
		throw TransactionException("failed to commit: no transaction active");
	}
	auto transaction = std::move(current_transaction);
	ClearTransaction();
	auto error = transaction->Commit();
	// Notify any registered state of transaction commit
	if (error.HasError()) {
<<<<<<< HEAD
		for (auto const &s : context.registered_state) {
			s.second->TransactionRollback(*transaction, context, error);
=======
		for (auto &state : context.registered_state->States()) {
			state->TransactionRollback(*transaction, context);
>>>>>>> 59c9749e
		}
		throw TransactionException("Failed to commit: %s", error.RawMessage());
	} else {
		for (auto &state : context.registered_state->States()) {
			state->TransactionCommit(*transaction, context);
		}
	}
}

void TransactionContext::SetAutoCommit(bool value) {
	auto_commit = value;
	if (!auto_commit && !current_transaction) {
		BeginTransaction();
	}
}

void TransactionContext::SetReadOnly() {
	current_transaction->SetReadOnly();
}

void TransactionContext::Rollback(optional_ptr<ErrorData> error) {
	if (!current_transaction) {
		throw TransactionException("failed to rollback: no transaction active");
	}
	auto transaction = std::move(current_transaction);
	ClearTransaction();
	transaction->Rollback();
<<<<<<< HEAD
	// Notify any registered state of transaction rollback
	for (auto const &s : context.registered_state) {
		s.second->TransactionRollback(*transaction, context, error);
=======
	// Notify any registered state of transaction rollback.
	for (auto &state : context.registered_state->States()) {
		state->TransactionRollback(*transaction, context);
>>>>>>> 59c9749e
	}
}

void TransactionContext::ClearTransaction() {
	SetAutoCommit(true);
	current_transaction = nullptr;
}

idx_t TransactionContext::GetActiveQuery() {
	if (!current_transaction) {
		throw InternalException("GetActiveQuery called without active transaction");
	}
	return current_transaction->GetActiveQuery();
}

void TransactionContext::ResetActiveQuery() {
	if (current_transaction) {
		SetActiveQuery(MAXIMUM_QUERY_ID);
	}
}

void TransactionContext::SetActiveQuery(transaction_t query_number) {
	if (!current_transaction) {
		throw InternalException("SetActiveQuery called without active transaction");
	}
	current_transaction->SetActiveQuery(query_number);
}

} // namespace duckdb<|MERGE_RESOLUTION|>--- conflicted
+++ resolved
@@ -46,13 +46,8 @@
 	auto error = transaction->Commit();
 	// Notify any registered state of transaction commit
 	if (error.HasError()) {
-<<<<<<< HEAD
-		for (auto const &s : context.registered_state) {
-			s.second->TransactionRollback(*transaction, context, error);
-=======
-		for (auto &state : context.registered_state->States()) {
-			state->TransactionRollback(*transaction, context);
->>>>>>> 59c9749e
+		for (auto const &s : context.registered_state->States()) {
+			s->TransactionRollback(*transaction, context, error);
 		}
 		throw TransactionException("Failed to commit: %s", error.RawMessage());
 	} else {
@@ -80,15 +75,9 @@
 	auto transaction = std::move(current_transaction);
 	ClearTransaction();
 	transaction->Rollback();
-<<<<<<< HEAD
 	// Notify any registered state of transaction rollback
-	for (auto const &s : context.registered_state) {
-		s.second->TransactionRollback(*transaction, context, error);
-=======
-	// Notify any registered state of transaction rollback.
-	for (auto &state : context.registered_state->States()) {
-		state->TransactionRollback(*transaction, context);
->>>>>>> 59c9749e
+	for (auto const &s : context.registered_state->States()) {
+		s->TransactionRollback(*transaction, context, error);
 	}
 }
 
