--- conflicted
+++ resolved
@@ -168,15 +168,12 @@
 bool ArrowUtil::TryFetchChunk(ChunkScanState &scan_state, ArrowOptions options, idx_t batch_size, ArrowArray *out,
                               idx_t &count, PreservedError &error) {
 	count = 0;
-<<<<<<< HEAD
-	ArrowAppender appender(result->types, chunk_size, result->client_properties);
-	auto &current_chunk = result->current_chunk;
-	if (current_chunk.Valid()) {
-=======
+//		ArrowAppender appender(result->types, chunk_size, result->client_properties);
+//	auto &current_chunk = result->current_chunk;
+//	if (current_chunk.Valid()) {
 	ArrowAppender appender(scan_state.Types(), batch_size, std::move(options));
 	auto remaining_tuples_in_chunk = scan_state.RemainingInChunk();
 	if (remaining_tuples_in_chunk) {
->>>>>>> 02412e10
 		// We start by scanning the non-finished current chunk
 		idx_t cur_consumption = MinValue(remaining_tuples_in_chunk, batch_size);
 		count += cur_consumption;
